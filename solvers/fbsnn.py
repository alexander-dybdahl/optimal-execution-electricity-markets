import os
import time

import matplotlib.cm as cm
import matplotlib.pyplot as plt
import numpy as np
import torch
import torch.distributed as dist
import torch.nn as nn
from torch.quasirandom import SobolEngine

from core.nnets import FCnet, LSTMNet, Resnet, Sine
from utils.logger import Logger


class FBSNN(nn.Module):
    def __init__(self, dynamics, args):
        super().__init__()
        # System & Execution Settings
        self.is_distributed = dist.is_initialized()
        self.device = args.device_set
        self.world_size = dist.get_world_size() if self.is_distributed else 1
        self.is_main = not self.is_distributed or dist.get_rank() == 0

        # Underlying dynamics
        self.dynamics = dynamics

        # Data & Batch Settings
        self.batch_size = args.batch_size_per_rank
        self.supervised = args.supervised
        if self.supervised and not self.dynamics.analytical_known:
            raise ValueError("Cannot proceed with supervised training when analytical value function is not know")

        # Network Architecture
        self.architecture = args.architecture
        self.Y_layers = args.Y_layers      # e.g., [64, 64, 64]
        self.adaptive_factor = args.adaptive_factor

        # Loss Weights
        self.lambda_Y = args.lambda_Y      # value function loss
        self.lambda_dY = args.lambda_dY    # spatial gradient loss
        self.lambda_dYt = args.lambda_dYt  # temporal gradient loss
        self.lambda_T = args.lambda_T      # terminal value loss
        self.lambda_TG = args.lambda_TG    # terminal gradient loss
        self.lambda_pinn = args.lambda_pinn  # physics residual loss

        # Loss Tracking
        self.Y_loss = torch.tensor(0.0, device=self.device)
        self.dY_loss = torch.tensor(0.0, device=self.device)
        self.dYt_loss = torch.tensor(0.0, device=self.device)
        self.terminal_loss = torch.tensor(0.0, device=self.device)
        self.terminal_gradient_loss = torch.tensor(0.0, device=self.device)
        self.pinn_loss = torch.tensor(0.0, device=self.device)

        # Saving & Checkpointing
        self.save = args.save              # e.g., "best", "every", "last"
        self.save_n = args.save_n          # save every n epochs if "every"
        self.plot_n = args.plot_n          # save every n epochs if "every"
        self.n_simulations = args.n_simulations

        if args.activation == "Sine":
            self.activation = Sine()
        elif args.activation == "ReLU":
            self.activation = nn.ReLU()
        elif args.activation == "Tanh":
            self.activation = nn.Tanh()
        elif args.activation == "LeakyReLU":
            self.activation = nn.LeakyReLU()
        elif args.activation == "ELU":
            self.activation = nn.ELU()
        elif args.activation == "Softplus":
            self.activation = nn.Softplus()
        elif args.activation == "Softsign":
            self.activation = nn.Softsign()
        elif args.activation == "GELU":
            self.activation = nn.GELU()
        elif args.activation == "Sigmoid":
            self.activation = nn.Sigmoid()
        else:
            raise ValueError(f"Unknown activation function: {args.activation}")

        if args.architecture == "Default":
            self.Y_net = FCnet(
                layers=[self.dynamics.dim + 1] + [64, 64, 64, 64, 1], activation=self.activation
            ).to(self.device)
        elif args.architecture == "FC":
            self.Y_net = FCnet(
                layers=[self.dynamics.dim + 1] + args.Y_layers, activation=self.activation
            ).to(self.device)
        elif args.architecture == "NAISnet":
            self.Y_net = Resnet(
                layers=[self.dynamics.dim + 1] + args.Y_layers,
                activation=self.activation,
                stable=True,
            ).to(self.device)
        elif args.architecture == "Resnet":
            self.Y_net = Resnet(
                layers=[self.dynamics.dim + 1] + args.Y_layers,
                activation=self.activation,
                stable=False,
            ).to(self.device)
        elif (
            args.architecture == "LSTM"
            or args.architecture == "ResLSTM"
            or args.architecture == "NaisLSTM"
        ):
            self.Y_net = LSTMNet(
                layers=[self.dynamics.dim + 1] + args.Y_layers,
                activation=self.activation,
                type=args.architecture,
            ).to(self.device)
        else:
            raise ValueError(f"Unknown architecture: {args.architecture}")

        self.lowest_loss = float("inf")

    def hjb_residual(self, t, y):
        Y = self.Y_net(t, y)

        # First derivatives
        dY_dy, dY_dt = torch.autograd.grad(
            outputs=Y,
            inputs=(y, t),
            grad_outputs=torch.ones_like(Y),
            create_graph=True,
            retain_graph=True
        )

        # Compute full Hessian: ∇²_y V (batch, dim, dim)
        dim = y.shape[1]
        hessian_rows = [
            torch.autograd.grad(
                outputs=dY_dy[:, i],
                inputs=y,
                grad_outputs=torch.ones_like(dY_dy[:, i]),
                create_graph=True,
                retain_graph=True
            )[0] for i in range(dim)
        ]
        H = torch.stack(hessian_rows, dim=1)

        # Dynamics quantities
        q = self.dynamics.optimal_control(t, y, Y)
        mu = self.dynamics.mu(t, y, q)
        sigma = self.dynamics.sigma(t, y)
        f = self.dynamics.generator(y, q)

        # Diffusion term: ½ Tr[σσᵀ H]
        sigma_sigma_T = torch.bmm(sigma, sigma.transpose(1, 2))  # (batch, dim, dim)
        trace_term = torch.einsum("bij,bij->b", sigma_sigma_T, H).unsqueeze(-1)

        # Residual from HJB
        residual = dY_dt + (mu * dY_dy).sum(dim=1, keepdim=True) + 0.5 * trace_term + f
        return (residual**2).mean()

    def forward(self, t_paths, W_paths, supervised=False):
        if supervised:
            return self.forward_supervised(t_paths, W_paths)
        else:
            return self.forward_fc(t_paths, W_paths)

    def forward_fc(self, t_paths, W_paths):
        y0 = self.dynamics.y0.repeat(self.batch_size, 1).to(self.device)
        y_traj, t_traj = [y0], []
        t0 = t_paths[:, 0, :]
        W0 = W_paths[:, 0, :]
        Y0 = self.Y_net(t0, y0)

        dY0 = torch.autograd.grad(
            outputs=Y0,
            inputs=y0,
            grad_outputs=torch.ones_like(Y0),
            create_graph=True,
            retain_graph=True,
        )[0]

        # === Compute fbsnn loss ===
        Y_loss = 0.0
        for n in range(self.dynamics.N):
            t1 = t_paths[:, n + 1, :]
            W1 = W_paths[:, n + 1, :]
            Sigma0 = self.dynamics.sigma(t0, y0)
            Z0 = torch.bmm(Sigma0.transpose(1, 2), dY0.unsqueeze(-1)).squeeze(-1)
            q = self.dynamics.optimal_control(t0, y0, Y0)
            y1 = self.dynamics.forward_dynamics(y0, q, W1 - W0, t0, t1 - t0)

            Y1 = self.Y_net(t1, y1)
            dY1 = torch.autograd.grad(
                outputs=Y1,
                inputs=y1,
                grad_outputs=torch.ones_like(Y1),
                create_graph=True,
                retain_graph=True,
            )[0]

            f = self.dynamics.generator(y0, q)
            Y1_tilde = Y0 - f * (t1 - t0) + (Z0 * (W1 - W0)).sum(dim=1, keepdim=True)
            Y_loss += (Y1 - Y1_tilde).pow(2).mean()

            t_traj.append(t1)
            y_traj.append(y1)

            t0, W0, y0, Y0, dY0 = t1, W1, y1, Y1, dY1

        self.Y_loss = self.lambda_Y * Y_loss.detach()

        # === Terminal loss ===
        terminal_loss, terminal_gradient_loss = 0.0, 0.0
        if self.lambda_T > 0:
            YT = self.Y_net(t1, y1)
            terminal_loss = (YT - self.dynamics.terminal_cost(y1)).pow(2).mean()
            self.terminal_loss = self.lambda_T * terminal_loss.detach()

        # === Terminal gradient loss ===
        if self.lambda_TG > 0:
            dYT = torch.autograd.grad(
                YT, 
                y1, 
                grad_outputs=torch.ones_like(YT), 
                create_graph=True
            )[0]
            terminal_gradient_loss = (dYT - self.dynamics.terminal_cost_grad(y1)).pow(2).mean()
            self.terminal_gradient_loss = self.lambda_TG * terminal_gradient_loss.detach()

        # === Physics-based loss ===
        if self.lambda_pinn > 0:
            t_traj = torch.cat(t_traj, dim=0).requires_grad_(True)
            y_traj = torch.cat(y_traj[1:], dim=0).requires_grad_(True)

            # Sobol points for additional PINN loss
            sobol = SobolEngine(dimension=self.dynamics.dim, scramble=True)
            sobol_points = sobol.draw(self.batch_size * self.dynamics.N)
            y0 = self.dynamics.y0.detach().cpu()
            x0, d0, p0 = y0[0]
            std_mult = 3.0
            T = self.dynamics.T
            x_min, x_max = x0 - 10.0, x0 + 10.0
            d_min, d_max = d0 - std_mult * self.dynamics.sigma_D * T**0.5, d0 + std_mult * self.dynamics.sigma_D * T**0.5
            p_min, p_max = p0 - std_mult * self.dynamics.sigma_P * T**0.5, p0 + std_mult * self.dynamics.sigma_P * T**0.5
            y_min = torch.tensor([x_min, d_min, p_min], device=self.device)
            y_max = torch.tensor([x_max, d_max, p_max], device=self.device)
            sobol_points = sobol_points.to(self.device)
            sobol_points = y_min + (y_max - y_min) * sobol_points
            t_sobol = torch.rand(self.batch_size * self.dynamics.N, 1, device=self.device) * T
            t_traj = torch.cat([t_traj, t_sobol], dim=0).requires_grad_(True)
            y_traj = torch.cat([y_traj, sobol_points], dim=0).requires_grad_(True)

            pinn_loss = self.hjb_residual(t_traj, y_traj)
            self.pinn_loss = self.lambda_pinn * pinn_loss.detach()

        return (
            self.lambda_Y * Y_loss
            + self.lambda_T * terminal_loss
            + self.lambda_TG * terminal_gradient_loss
            + self.lambda_pinn * pinn_loss
        )

    def forward_supervised(self, t_paths, W_paths):
        y0 = self.dynamics.y0.repeat(self.batch_size, 1).to(self.device)

        # === Precompute optimal trajectory ===
        y_traj, t_traj = [y0], []
        t0 = t_paths[:, 0, :]
        W0 = W_paths[:, 0, :]

        for n in range(self.dynamics.N):
            t1 = t_paths[:, n + 1, :]
            W1 = W_paths[:, n + 1, :]
            dW = W1 - W0

            V = self.dynamics.value_function_analytic(t0, y0)
            q = self.dynamics.optimal_control(t0, y0, V, create_graph=False)
            y1 = self.dynamics.forward_dynamics(y0, q, dW, t0, t1 - t0)

            t_traj.append(t1)
            y_traj.append(y1)

            t0, W0, y0 = t1, W1, y1

        t_traj = torch.cat(t_traj, dim=0).requires_grad_(True)
        y_traj = torch.cat(y_traj[1:], dim=0).requires_grad_(True)
        
        # === Y loss ===
        V_target = self.dynamics.value_function_analytic(t_traj, y_traj)
        V_pred = self.Y_net(t_traj, y_traj)

        Y_loss = (V_pred - V_target).pow(2).mean()
        if self.lambda_Y > 0:
            self.Y_loss = self.lambda_Y * Y_loss.detach()

        # === dY loss ===
        dY_loss = 0.0
        if self.lambda_dY > 0:
            dV_target = torch.autograd.grad(
                V_target,
                y_traj,
                grad_outputs=torch.ones_like(V_target),
                create_graph=False,
                retain_graph=True,
            )[0]
            dV_pred = torch.autograd.grad(
                V_pred,
                y_traj,
                grad_outputs=torch.ones_like(V_pred),
                create_graph=True
            )[0]
            dY_loss = (dV_pred - dV_target).pow(2).mean()
            self.dY_loss = self.lambda_dY * dY_loss.detach()

        # === dYt loss ===
        dYt_loss = 0.0
        if self.lambda_dYt > 0:
            dV_target_t = torch.autograd.grad(
                V_target, 
                t_traj, 
                grad_outputs=torch.ones_like(V_target),
                create_graph=False, 
                retain_graph=True
            )[0]
            dV_pred_t = torch.autograd.grad(
                V_pred, 
                t_traj, 
                grad_outputs=torch.ones_like(V_pred),
                create_graph=True
            )[0]
            dYt_loss = (dV_pred_t - dV_target_t).pow(2).mean()
            self.dYt_loss = self.lambda_dYt * dYt_loss.detach()

        # === Terminal loss ===
        terminal_loss = 0.0
        if self.lambda_T > 0:
            YT = self.Y_net(t1, y1)
            terminal_loss = (YT - self.dynamics.terminal_cost(y1)).pow(2).mean()
            self.terminal_loss = self.lambda_T * terminal_loss.detach()

        # === Terminal gradient loss ===
        terminal_gradient_loss = 0.0
        if self.lambda_TG > 0:
            dYT = torch.autograd.grad(
                YT, 
                y1, 
                grad_outputs=torch.ones_like(YT), 
                create_graph=True
            )[0]
            terminal_gradient_loss = (dYT - self.dynamics.terminal_cost_grad(y1)).pow(2).mean()
            self.terminal_gradient_loss = self.lambda_TG * terminal_gradient_loss.detach()

        # === Physics-based loss ===
        pinn_loss = 0.0
        if self.lambda_pinn > 0:
            t_traj = torch.cat(t_traj, dim=0).requires_grad_(True)
            y_traj = torch.cat(y_traj[1:], dim=0).requires_grad_(True)
<<<<<<< HEAD

            sobol = SobolEngine(dimension=self.dynamics.dim, scramble=True, device=self.device)
            sobol_points = sobol.draw(self.batch_size * self.dynamics.N).view(self.batch_size, self.dynamics.N, self.dynamics.dim)
            y_min, y_max = -1000.0, 1000.0
            sobol_points = y_min + (y_max - y_min) * sobol_points
            t_sobol = torch.linspace(0, self.dynamics.T, self.dynamics.N + 1, device=self.device).view(1, -1, 1).repeat(self.batch_size, 1, 1)
            t_traj = torch.cat((t_traj, t_sobol), dim=1)
            y_traj = torch.cat((y_traj, sobol_points), dim=1)
=======
    
            # Sobol points for additional PINN loss
            sobol = SobolEngine(dimension=self.dynamics.dim, scramble=True)
            sobol_points = sobol.draw(self.batch_size * self.dynamics.N)
            y0 = self.dynamics.y0.detach().cpu()
            x0, d0, p0 = y0[0]
            std_mult = 3.0
            T = self.dynamics.T
            x_min, x_max = x0 - 10.0, x0 + 10.0
            d_min, d_max = d0 - std_mult * self.dynamics.sigma_D * T**0.5, d0 + std_mult * self.dynamics.sigma_D * T**0.5
            p_min, p_max = p0 - std_mult * self.dynamics.sigma_P * T**0.5, p0 + std_mult * self.dynamics.sigma_P * T**0.5
            y_min = torch.tensor([x_min, d_min, p_min], device=self.device)
            y_max = torch.tensor([x_max, d_max, p_max], device=self.device)
            sobol_points = sobol_points.to(self.device)
            sobol_points = y_min + (y_max - y_min) * sobol_points
            t_sobol = torch.rand(self.batch_size * self.dynamics.N, 1, device=self.device) * T
            t_traj = torch.cat([t_traj, t_sobol], dim=0).requires_grad_(True)
            y_traj = torch.cat([y_traj, sobol_points], dim=0).requires_grad_(True)
>>>>>>> 400e64fb

            pinn_loss = self.physics_loss(t_traj, y_traj)
            self.pinn_loss = self.lambda_pinn * pinn_loss.detach()

        return (
            self.lambda_Y * Y_loss
            + self.lambda_dY * dY_loss
            + self.lambda_dYt * dYt_loss
            + self.lambda_T * terminal_loss
            + self.lambda_TG * terminal_gradient_loss
            + self.lambda_pinn * pinn_loss
        )
    
    def predict(self, t_tensor, y_tensor):
        return self.Y_net(t_tensor, y_tensor)

    def fetch_minibatch(self, batch_size):
        dim_W = self.dynamics.dim_W
        T = self.dynamics.T
        N = self.dynamics.N
        dt = T / N
        dW = torch.randn(batch_size, N, dim_W, device=self.device) * np.sqrt(dt)
        W = torch.cat(
            [
                torch.zeros(batch_size, 1, dim_W, device=self.device),
                torch.cumsum(dW, dim=1),
            ],
            dim=1,
        )                                   # shape: (batch_size, N+1, dim_W)

        t = (
            torch.linspace(0, T, N + 1, device=self.device)
            .view(1, -1, 1)
            .repeat(batch_size, 1, 1)
        )                                   # shape: (batch_size, N+1, 1)
        return t, W

    def save_model(self, save_path):
        state_dict = self.state_dict()

        try:
            torch.save(state_dict, save_path + ".pth")
        except Exception as e:
            return f"Error saving model: {e}"

        return "Model saved"

    def train_model(
        self,
        epochs=1000,
        K=50,
        lr=1e-3,
        verbose=True,
        plot=True,
        adaptive=True,
        save_dir=None,
        logger=None,
    ):

        # Prepare save directory and logging
        save_path = os.path.join(save_dir, "model")
        logger = logger if logger is not None else Logger(save_dir, is_main=self.is_main, verbose=verbose, filename="training.log")
        
        # Dynamic width calculation based on loss components
        max_widths = {
            "epoch": 8,
            "loss": 8,
            "lr": 10,
            "mem": 12,
            "time": 8,
            "eta": 8,
            "status": 20,
        }

        (
            losses,
            losses_Y,
            losses_dY,
            losses_dYt,
            losses_terminal,
            losses_terminal_gradient,
            losses_pinn,
        ) = [], [], [], [], [], [], []

        # Define active loss components
        loss_components = [
            ("Y loss", self.lambda_Y, lambda: np.mean(losses_Y[-K:])),
            ("dY loss", self.lambda_dY, lambda: np.mean(losses_dY[-K:])),
            ("dYt loss", self.lambda_dYt, lambda: np.mean(losses_dYt[-K:])),
            ("T. loss", self.lambda_T, lambda: np.mean(losses_terminal[-K:])),
            ("T.G. loss", self.lambda_TG, lambda: np.mean(losses_terminal_gradient[-K:])),
            ("pinn loss", self.lambda_pinn, lambda: np.mean(losses_pinn[-K:])),
        ]
        active_losses = [
            (name, fn) for name, lambda_, fn in loss_components if lambda_ > 0
        ]

        # Calculate max widths
        for name, _ in active_losses:
            max_widths[name] = max(10, len(name) + 2)
        width = (
            max_widths["epoch"]
            + sum(max_widths[name] for name, _ in active_losses)
            + max_widths["lr"]
            + max_widths["mem"]
            + max_widths["time"]
            + max_widths["eta"]
            + max_widths["status"]
            + 3 * (7 + len(active_losses))
        )

        if self.is_main:
            ### Log training configuration
            logger.log(
                f"Training started at {time.strftime('%Y-%m-%d %H:%M:%S', time.localtime())}"
            )
            logger.log(f"Logging training to {logger.log_path}")
            logger.log("\n+---------------------------+---------------------------+")
            logger.log("| Training Configuration    |                           |")
            logger.log("+---------------------------+---------------------------+")
            logger.log(f"| Epochs                    | {epochs:<25} |")
            logger.log(f"| Learning Rate             | {lr:<25} |")
            logger.log(f"| Adaptive LR               | {'True' if adaptive else 'False':<25} |")
            logger.log(f"| Adaptive Factor           | {self.adaptive_factor:<25} |")
            logger.log(f"| lambda_Y (Y loss)         | {self.lambda_Y:<25} |")
            logger.log(f"| lambda_dY (Spatial loss)  | {self.lambda_dY:<25} |")
            logger.log(f"| lambda_dYt (Temporal loss)| {self.lambda_dYt:<25} |")
            logger.log(f"| lambda_T (Terminal loss)  | {self.lambda_T:<25} |")
            logger.log(f"| lambda_TG (Gradient loss) | {self.lambda_TG:<25} |")
            logger.log(f"| lambda_pinn (PINN loss)   | {self.lambda_pinn:<25} |")
            logger.log(f"| Batch Size per Epoch      | {self.batch_size * self.world_size:<25} |")
            logger.log(f"| Batch Size per Rank       | {self.batch_size:<25} |")
            logger.log(f"| Architecture              | {self.architecture:<25} |")
            logger.log(f"| Depth                     | {len(self.Y_layers):<25} |")
            logger.log(f"| Width                     | {self.Y_layers[0]:<25} |")
            logger.log(f"| Activation                | {self.activation.__class__.__name__:<25} |")
            logger.log(f"| T                         | {self.dynamics.T:<25} |")
            logger.log(f"| N                         | {self.dynamics.N:<25} |")
            logger.log(f"| Supervised                | {'True' if self.supervised else 'False':<25} |")
            logger.log("+---------------------------+---------------------------+\n")

            init_time = time.time()
            start_time = time.time()

            # Print header
            header_parts = [
                f"{'Epoch':>{max_widths['epoch']}}",
                f"{'Total loss':>10}",
            ]
            for name, _ in active_losses:
                header_parts.append(f"{name:>{max_widths[name]}}")
            header_parts += [
                f"{'LR':>{max_widths['lr']}}",
                f"{'Memory [MB]':>{max_widths['mem']}}",
                f"{'Time [s]':>{max_widths['time']}}",
                f"{'ETA':>{max_widths['eta']}}",
                f"{'Status':<{max_widths['status']}}",
            ]
            logger.log(" | ".join(header_parts))
            logger.log("-" * width)

        self.train()
        optimizer = torch.optim.Adam(self.parameters(), lr=lr)
        scheduler = (
            torch.optim.lr_scheduler.ReduceLROnPlateau(
                optimizer, mode="min", factor=self.adaptive_factor, patience=200
            )
            if adaptive
            else torch.optim.lr_scheduler.StepLR(optimizer, step_size=5000, gamma=0.5)
        )

        for epoch in range(1, epochs + 1):
            optimizer.zero_grad()
            t_paths, W_paths = self.fetch_minibatch(self.batch_size)
            loss = self(t_paths=t_paths, W_paths=W_paths, supervised=self.supervised)
            loss.backward()
            optimizer.step()
            scheduler.step(loss.item() if adaptive else epoch)

            # Reduce losses across all processes if distributed
            Y_loss = self.Y_loss
            dY_loss = self.dY_loss
            dYt_loss = self.dYt_loss
            terminal_loss = self.terminal_loss
            terminal_gradient_loss = self.terminal_gradient_loss
            pinn_loss = self.pinn_loss

            if self.is_distributed:
                dist.reduce(loss, op=dist.ReduceOp.SUM, dst=0)
                dist.reduce(Y_loss, op=dist.ReduceOp.SUM, dst=0)
                dist.reduce(dY_loss, op=dist.ReduceOp.SUM, dst=0)
                dist.reduce(dYt_loss, op=dist.ReduceOp.SUM, dst=0)
                dist.reduce(terminal_loss, op=dist.ReduceOp.SUM, dst=0)
                dist.reduce(terminal_gradient_loss, op=dist.ReduceOp.SUM, dst=0)
                dist.reduce(pinn_loss, op=dist.ReduceOp.SUM, dst=0)

                loss /= self.world_size
                Y_loss /= self.world_size
                dY_loss /= self.world_size
                dYt_loss /= self.world_size
                terminal_loss /= self.world_size
                terminal_gradient_loss /= self.world_size
                pinn_loss /= self.world_size

            if self.is_main:
                losses.append(loss.item())
                losses_Y.append(Y_loss.item())
                losses_dY.append(dY_loss.item())
                losses_dYt.append(dYt_loss.item())
                losses_terminal.append(terminal_loss.item())
                losses_terminal_gradient.append(terminal_gradient_loss.item())
                losses_pinn.append(pinn_loss.item())

                if epoch % K == 0 or epoch == 1:
                    status = ""

                    # Save model if conditions are met
                    if "every" in self.save and (
                        epoch % self.save_n == 0 or epoch == epochs - 1
                    ):
                        status = self.save_model(save_path)

                    if "best" in self.save and np.mean(losses[-K:]) < self.lowest_loss:
                        self.lowest_loss = np.mean(losses[-K:])
                        status = self.save_model(save_path + "_best") + " (best)"

                    # Calculate average time per K epochs and ETA
                    avg_time_per_K = (time.time() - init_time) / (epoch + 1e-8)  # avoid div-by-zero
                    
                    if epoch == 1:
                        eta_str = "N/A"
                    else:
                        eta_seconds = int(avg_time_per_K * (epochs - epoch))
                        eta_minutes_part = eta_seconds // 60
                        eta_seconds_part = eta_seconds % 60
                        eta_str = (
                            f"{eta_minutes_part}m {eta_seconds_part:02d}s"
                            if eta_seconds >= 60
                            else f"{eta_seconds}s"
                        )

                    # Log the current epoch's results
                    elapsed = time.time() - start_time
                    mem_mb = torch.cuda.memory_allocated() / 1e6
                    current_lr = optimizer.param_groups[0]["lr"]

                    row_parts = [
                        f"{epoch:>{max_widths['epoch']}}",
                        f"{np.mean(losses[-K:]):>10.2e}",
                    ]
                    for name, fn in active_losses:
                        row_parts.append(f"{fn():>{max_widths[name]}.2e}")
                    row_parts += [
                        f"{current_lr:>{max_widths['lr']}.2e}",
                        f"{mem_mb:>{max_widths['mem']}.2f}",
                        f"{elapsed:>{max_widths['time']}.2f}",
                        f"{eta_str:>{max_widths['eta']}}",
                        f"{status:<{max_widths['status']}}",
                    ]
                    logger.log(" | ".join(row_parts))
                    start_time = time.time()

                if self.plot_n is not None and epoch % self.plot_n == 0:
                    timesteps, results = self.dynamics.simulate_paths(agent=self, n_sim=self.n_simulations, seed=42)
                    self.plot_approx_vs_analytic(results, timesteps, plot=False, save_dir=save_dir, num=epoch)
                    timesteps, results = self.dynamics.simulate_paths(agent=self, n_sim=1000, seed=42)
                    self.plot_approx_vs_analytic_expectation(results, timesteps, plot=False, save_dir=save_dir, num=epoch)
                    self.plot_terminal_histogram(results, plot=False, save_dir=save_dir, num=epoch)

        if self.is_main:
            if self.is_distributed:
                dist.barrier()

            logger.log(f"Training completed. Lowest loss: {self.lowest_loss:.6f}. Total time: {time.time() - init_time:.2f} seconds")
            logger.log(f"Model saved to {save_path}.pth")

            # Plotting losses
            plt.figure(figsize=(10, 6))
            plt.plot(losses, label="Total Loss")
            plt.plot(losses_Y, label="Y Loss")
            plt.plot(losses_dY, label="dY Loss")
            plt.plot(losses_dYt, label="dYt Loss")
            plt.plot(losses_terminal, label="Terminal Loss")
            plt.plot(losses_terminal_gradient, label="Terminal Gradient Loss")
            plt.plot(losses_pinn, label="PINN Loss")
            plt.xlabel("Epoch")
            plt.ylabel("Loss")
            plt.title("Training Loss")
            plt.yscale("log")
            plt.legend()
            plt.grid()
            plt.tight_layout()
            if save_dir:
                plt.savefig(f"{save_dir}/loss.png", dpi=300, bbox_inches="tight")
                plt.close()
            if plot:
                plt.show()

        return losses


    # TODO: Implement these functions to be more flexible depending if analytical is known
    def plot_approx_vs_analytic(self, results, timesteps, plot=True, save_dir=None, num=None):

        approx_q = results["q_learned"]
        y_vals = results["y_learned"]
        Y_vals = results["Y_learned"]
        true_q = results["q_analytical"]
        true_y = results["y_analytical"]
        true_Y = results["Y_analytical"]

        fig, axs = plt.subplots(3, 2, figsize=(14, 10))
        colors = cm.get_cmap("tab10", approx_q.shape[1])

        for i in range(approx_q.shape[1]):
            axs[0, 0].plot(timesteps, approx_q[:, i], color=colors(i), alpha=0.6, label=f"Learned $q_{i}(t)$" if i == 0 else None)
            axs[0, 0].plot(timesteps, true_q[:, i], linestyle="--", color=colors(i), alpha=0.4, label=f"Analytical $q^*_{i}(t)$" if i == 0 else None)
        axs[0, 0].set_title("Control $q(t)$: Learned vs Analytical")
        axs[0, 0].set_xlabel("Time $t$")
        axs[0, 0].set_ylabel("$q(t)$")
        axs[0, 0].grid(True)
        axs[0, 0].legend(loc='upper left')

        for i in range(approx_q.shape[1]):
            diff = (approx_q[:, i] - true_q[:, i]) ** 2
            axs[0, 1].plot(timesteps, diff, color=colors(i), alpha=0.6, label=f"$q_{i}(t) - q^*_{i}(t)$" if i == 0 else None)
        axs[0, 1].axhline(0, color='red', linestyle='--', linewidth=0.8)
        axs[0, 1].set_title("Error in Control $q(t)$")
        axs[0, 1].set_xlabel("Time $t$")
        axs[0, 1].set_ylabel("$|q(t) - q^*(t)|^2$")
        axs[0, 1].grid(True)
        axs[0, 1].legend(loc='upper left')

        for i in range(Y_vals.shape[1]):
            axs[1, 0].plot(timesteps, Y_vals[:, i, 0], color=colors(i), alpha=0.6, label=f"Learned $Y_{i}(t)$" if i == 0 else None)
            axs[1, 0].plot(timesteps, true_Y[:, i, 0], linestyle="--", color=colors(i), alpha=0.4, label=f"Analytical $Y^*_{i}(t)$" if i == 0 else None)
        axs[1, 0].set_title("Cost-to-Go $Y(t)$")
        axs[1, 0].set_xlabel("Time $t$")
        axs[1, 0].set_ylabel("Y(t)")
        axs[1, 0].grid(True)
        axs[1, 0].legend(loc='upper left')

        for i in range(Y_vals.shape[1]):
            diff_Y = (Y_vals[:, i, 0] - true_Y[:, i, 0]) ** 2
            axs[1, 1].plot(timesteps, diff_Y, color=colors(i), alpha=0.6, label=f"$Y_{i}(t) - Y^*_{i}(t)$" if i == 0 else None)
        axs[1, 1].axhline(0, color='red', linestyle='--', linewidth=0.8)
        axs[1, 1].set_title("Error in Cost-to-Go $Y(t)$")
        axs[1, 1].set_xlabel("Time $t$")
        axs[1, 1].set_ylabel("$|Y(t) - Y^*(t)|^2$")
        axs[1, 1].grid(True)
        axs[1, 1].legend(loc='upper left')

        for i in range(y_vals.shape[1]):
            axs[2, 0].plot(timesteps, y_vals[:, i, 0], color=colors(i), alpha=0.6, label=f"$x_{i}(t)$" if i == 0 else None)
            axs[2, 0].plot(timesteps, true_y[:, i, 0], linestyle="--", color=colors(i), alpha=0.4, label=f"$x^*_{i}(t)$" if i == 0 else None)
            axs[2, 0].plot(timesteps, true_y[:, i, 2], linestyle="-.", color=colors(i), alpha=0.6, label=f"$d_{i}(t)$" if i == 0 else None)
        axs[2, 0].set_title("States: $x(t)$ and $d(t)$")
        axs[2, 0].set_xlabel("Time $t$")
        axs[2, 0].set_ylabel("x(t), d(t)")
        axs[2, 0].grid(True)
        axs[2, 0].legend(loc='upper left')

        for i in range(y_vals.shape[1]):
            axs[2, 1].plot(timesteps, true_y[:, i, 1], color=colors(i), alpha=0.6, label=f"$p_{i}(t)$" if i == 0 else None)
        axs[2, 1].set_title("State: $p(t)$")
        axs[2, 1].set_xlabel("Time $t$")
        axs[2, 1].set_ylabel("p(t)")
        axs[2, 1].grid(True)
        axs[2, 1].legend(loc='upper left')

        plt.tight_layout()
        if save_dir:
            if num:
                plt.savefig(f"{save_dir}/approx_vs_analytic_{num}.png", dpi=300, bbox_inches='tight')
            else:
                plt.savefig(f"{save_dir}/approx_vs_analytic.png", dpi=300, bbox_inches='tight')
            plt.close()
        if plot:
            plt.show()

    def plot_approx_vs_analytic_expectation(self, results, timesteps, plot=True, save_dir=None, num=None):
        approx_q = results["q_learned"]
        Y_vals = results["Y_learned"]
        true_q = results["q_analytical"]
        true_Y = results["Y_analytical"]

        # Learned results
        mean_q = approx_q.mean(axis=1).squeeze()
        std_q = approx_q.std(axis=1).squeeze()
        mean_Y = Y_vals[:, :, 0].mean(axis=1).squeeze()
        std_Y = Y_vals[:, :, 0].std(axis=1).squeeze()

        # Analytic results
        mean_q_analytical = true_q.mean(axis=1).squeeze()
        std_q_analytical = true_q.std(axis=1).squeeze()
        mean_true_Y = true_Y.mean(axis=1).squeeze()
        std_true_Y = true_Y.std(axis=1).squeeze()

        fig, axs = plt.subplots(2, 2, figsize=(14, 10))

        axs[0, 0].plot(timesteps, mean_q, label='Learned Mean', color='blue')
        axs[0, 0].fill_between(timesteps, mean_q - std_q, mean_q + std_q, color='blue', alpha=0.3, label='Learned ±1 Std')
        axs[0, 0].plot(timesteps, mean_q_analytical, label='Analytical Mean', color='black', linestyle='--')
        axs[0, 0].fill_between(timesteps, mean_q_analytical - std_q_analytical, mean_q_analytical + std_q_analytical, color='black', alpha=0.2, label='Analytical ±1 Std')
        axs[0, 0].set_title("Control $q(t)$: Learned vs Analytical")
        axs[0, 0].set_xlabel("Time $t$")
        axs[0, 0].set_ylabel("$q(t)$")
        axs[0, 0].grid(True)
        axs[0, 0].legend(loc='upper left')

        diff = (approx_q - true_q) ** 2
        mean_diff = np.mean(diff, axis=1).squeeze()
        std_diff = np.std(diff, axis=1).squeeze()
        axs[0, 1].fill_between(timesteps, mean_diff - std_diff, mean_diff + std_diff, color='red', alpha=0.4, label='±1 Std Dev')
        axs[0, 1].plot(timesteps, mean_diff, color='red', label='Mean Difference')
        axs[0, 1].set_title("Error in Control $q(t)$")
        axs[0, 1].set_xlabel("Time $t$")
        axs[0, 1].set_ylabel("$|q(t) - q^*(t)|^2$")
        axs[0, 1].grid(True)
        axs[0, 1].legend(loc='upper left')

        axs[1, 0].plot(timesteps, mean_Y, color='blue', label='Learned Mean')
        axs[1, 0].fill_between(timesteps, mean_Y - std_Y, mean_Y + std_Y, color='blue', alpha=0.3, label='Learned ±1 Std')
        axs[1, 0].plot(timesteps, mean_true_Y, color='black', linestyle='--', label='Analytical Mean')
        axs[1, 0].fill_between(timesteps, mean_true_Y - std_true_Y, mean_true_Y + std_true_Y, color='black', alpha=0.2, label='Analytical ±1 Std')
        axs[1, 0].set_title("Cost-to-Go $Y(t)$")
        axs[1, 0].set_xlabel("Time $t$")
        axs[1, 0].set_ylabel("Y(t)")
        axs[1, 0].grid(True)
        axs[1, 0].legend(loc='upper left')

        diff_Y = (Y_vals - true_Y) ** 2
        mean_diff_Y = np.mean(diff_Y, axis=1).squeeze()
        std_diff_Y = np.std(diff_Y, axis=1).squeeze()
        axs[1, 1].fill_between(timesteps, mean_diff_Y - std_diff_Y, mean_diff_Y + std_diff_Y, color='red', alpha=0.4, label='±1 Std Dev')
        axs[1, 1].plot(timesteps, mean_diff_Y, color='red', label='Mean Difference')
        axs[1, 1].set_title("Error in Cost-to-Go $Y(t)$")
        axs[1, 1].set_xlabel("Time $t$")
        axs[1, 1].set_ylabel("$|Y(t) - Y^*(t)|^2$")
        axs[1, 1].grid(True)
        axs[1, 1].legend(loc='upper left')

        plt.tight_layout()
        if save_dir:
            if num:
                plt.savefig(f"{save_dir}/approx_vs_analytic_expectation_{num}.png", dpi=300, bbox_inches='tight')
            else:
                plt.savefig(f"{save_dir}/approx_vs_analytic_expectation.png", dpi=300, bbox_inches='tight')
            plt.close()
        if plot:
            plt.show()
        
    def plot_terminal_histogram(self, results, plot=True, save_dir=None, num=None):
        y_vals = results["y_learned"]
        q_vals = results["q_learned"]
        Y_vals = results["Y_learned"]

        y_T = y_vals[-1, :, :]
        Y_T_approx = Y_vals[-1, :, 0]
        q_T_approx = q_vals[-1, :, 0]
        y_T_tensor = torch.tensor(y_T, dtype=torch.float32, device=self.device)
        Y_T_true = self.dynamics.terminal_cost(y_T_tensor).detach().cpu().numpy().squeeze()
        q_T_true = self.dynamics.optimal_control_analytic(self.dynamics.T, y_T_tensor).detach().cpu().numpy().squeeze()

        # Filter out NaN or Inf
        mask = np.isfinite(Y_T_approx) & np.isfinite(Y_T_true)
        Y_T_approx = Y_T_approx[mask]
        Y_T_true = Y_T_true[mask]

        mask_q = np.isfinite(q_T_approx) & np.isfinite(q_T_true)
        q_T_approx = q_T_approx[mask_q]
        q_T_true = q_T_true[mask_q]

        if len(Y_T_approx) == 0 or len(Y_T_true) == 0:
            print("Warning: No valid terminal values to plot.")
            return

        range_approx = np.ptp(Y_T_approx)  # Peak-to-peak (max - min)
        range_true = np.ptp(Y_T_true)
        range_combined = max(range_approx, range_true)

        if range_combined == 0:
            print("Warning: No variation in terminal values. Skipping histogram.")
            return

        # Choose bins depending on data spread
        bins = min(30, max(1, int(range_combined / 1e-2)))
        
        plt.figure(figsize=(14, 10))

        plt.subplot(2, 1, 1)
        plt.hist(Y_T_approx, bins=bins, alpha=0.6, label="Approx. $Y_T$", color="blue", density=True)
        plt.hist(Y_T_true, bins=bins, alpha=0.6, label="Analytical $g(y_T)$", color="green", density=True)
        plt.axvline(np.mean(Y_T_approx), color='blue', linestyle='--', label=f"Mean approx: {np.mean(Y_T_approx):.3f}")
        plt.axvline(np.mean(Y_T_true), color='green', linestyle='--', label=f"Mean true: {np.mean(Y_T_true):.3f}")
        plt.title("Distribution of Terminal Values")
        plt.xlabel("$Y(T)$ / $g(y_T)$")
        plt.ylabel("Density")
        plt.legend()
        plt.grid(True)
        plt.tight_layout()

        plt.subplot(2, 1, 2)
        plt.hist(q_T_approx, bins=bins, alpha=0.6, label="Approx. $q_T$", color="blue", density=True)
        plt.hist(q_T_true, bins=bins, alpha=0.6, label="Analytical $q^*(y_T)$", color="green", density=True)
        plt.axvline(np.mean(q_T_approx), color='blue', linestyle='--', label=f"Mean approx: {np.mean(q_T_approx):.3f}")
        plt.axvline(np.mean(q_T_true), color='green', linestyle='--', label=f"Mean true: {np.mean(q_T_true):.3f}")
        plt.title("Distribution of Terminal Controls")
        plt.xlabel("$q(T)$ / $q^*(y_T)$")
        plt.ylabel("Density")
        plt.legend()
        plt.grid(True)
        plt.tight_layout()

        if save_dir:
            if num:
                plt.savefig(f"{save_dir}/terminal_histogram_{num}.png", dpi=300, bbox_inches='tight')
            else:
                plt.savefig(f"{save_dir}/terminal_histogram.png", dpi=300, bbox_inches='tight')
            plt.close()
        if plot:
            plt.show()<|MERGE_RESOLUTION|>--- conflicted
+++ resolved
@@ -350,16 +350,6 @@
         if self.lambda_pinn > 0:
             t_traj = torch.cat(t_traj, dim=0).requires_grad_(True)
             y_traj = torch.cat(y_traj[1:], dim=0).requires_grad_(True)
-<<<<<<< HEAD
-
-            sobol = SobolEngine(dimension=self.dynamics.dim, scramble=True, device=self.device)
-            sobol_points = sobol.draw(self.batch_size * self.dynamics.N).view(self.batch_size, self.dynamics.N, self.dynamics.dim)
-            y_min, y_max = -1000.0, 1000.0
-            sobol_points = y_min + (y_max - y_min) * sobol_points
-            t_sobol = torch.linspace(0, self.dynamics.T, self.dynamics.N + 1, device=self.device).view(1, -1, 1).repeat(self.batch_size, 1, 1)
-            t_traj = torch.cat((t_traj, t_sobol), dim=1)
-            y_traj = torch.cat((y_traj, sobol_points), dim=1)
-=======
     
             # Sobol points for additional PINN loss
             sobol = SobolEngine(dimension=self.dynamics.dim, scramble=True)
@@ -378,7 +368,6 @@
             t_sobol = torch.rand(self.batch_size * self.dynamics.N, 1, device=self.device) * T
             t_traj = torch.cat([t_traj, t_sobol], dim=0).requires_grad_(True)
             y_traj = torch.cat([y_traj, sobol_points], dim=0).requires_grad_(True)
->>>>>>> 400e64fb
 
             pinn_loss = self.physics_loss(t_traj, y_traj)
             self.pinn_loss = self.lambda_pinn * pinn_loss.detach()
