--- conflicted
+++ resolved
@@ -847,11 +847,8 @@
         # Choose bins depending on data spread
         bins = min(30, max(1, int(range_combined / 1e-2)))
         
-<<<<<<< HEAD
         plt.figure(figsize=(14, 10))
 
-=======
->>>>>>> 04677cb3
         plt.subplot(2, 1, 1)
         plt.hist(Y_T_approx, bins=bins, alpha=0.6, label="Approx. $Y_T$", color="blue", density=True)
         plt.hist(Y_T_true, bins=bins, alpha=0.6, label="Analytical $g(y_T)$", color="green", density=True)
