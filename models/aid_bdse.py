--- conflicted
+++ resolved
@@ -287,63 +287,6 @@
     #     return self.λ_Y * Y_loss + self.λ_T * terminal_loss + self.λ_TG * terminal_gradient_loss
 
     def forward_supervised(self, t_paths, W_paths):
-<<<<<<< HEAD
-        batch_size = self.batch_size
-        dim = self.dim
-
-        t = torch.rand(batch_size, 1, device=self.device) * self.T
-        y = torch.randn(batch_size, dim, device=self.device, requires_grad=True)
-
-        # -- Get V_target analytically (no need for autograd)
-        V_target = self.value_function_analytic(t, y.detach())
-
-        # -- Compute dV_target using autograd
-        y_ = y.clone().detach().requires_grad_(True)
-        V_temp = self.value_function_analytic(t, y_)
-        dV_target = torch.autograd.grad(
-            outputs=V_temp,
-            inputs=y_,
-            grad_outputs=torch.ones_like(V_temp),
-            create_graph=False
-        )[0]
-
-        # -- Predict and compute losses
-        V_pred = self.Y_net(t, y)
-        supervised_loss = torch.mean((V_pred - V_target)**2)
-
-        dV_pred = torch.autograd.grad(
-            outputs=V_pred,
-            inputs=y,
-            grad_outputs=torch.ones_like(V_pred),
-            create_graph=True
-        )[0]
-
-        gradient_loss = torch.mean((dV_pred - dV_target)**2)
-        Y_loss = supervised_loss + gradient_loss
-
-        # Terminal condition
-        t_terminal = torch.full((batch_size, 1), self.T, device=self.device)
-        YT = self.Y_net(t_terminal, y)
-        terminal = self.terminal_cost(y)
-        terminal_loss = torch.mean(torch.pow(YT - terminal, 2))
-
-        dYT = torch.autograd.grad(
-            outputs=YT,
-            inputs=y,
-            grad_outputs=torch.ones_like(YT),
-            create_graph=True,
-            retain_graph=True
-        )[0]
-        terminal_gradient = self.terminal_cost_grad(y)
-        terminal_gradient_loss = torch.mean(torch.pow(dYT - terminal_gradient, 2))
-
-        self.λ_T, self.λ_TG = 0, 0
-        self.total_Y_loss = self.λ_Y * Y_loss.detach().item()
-        self.terminal_loss = self.λ_T * terminal_loss.detach().item()
-        self.terminal_gradient_loss = self.λ_TG * terminal_gradient_loss.detach().item()
-
-        return self.λ_Y * Y_loss + self.λ_T * terminal_loss + self.λ_TG * terminal_gradient_loss
-=======
             batch_size = self.batch_size
             t0 = t_paths[:, 0, :]
             W0 = W_paths[:, 0, :]
@@ -390,8 +333,6 @@
                     create_graph=True
                 )[0]
                 gradient_loss = torch.mean(torch.pow(dV_pred - dV_target, 2))
-
-                Y_loss += supervised_loss + gradient_loss
 
                 # Advance
                 t0, W0, y0, Y0 = t1, W1, y1, V_pred
@@ -419,7 +360,6 @@
             self.terminal_gradient_loss = self.λ_TG * terminal_gradient_loss.detach().item()
 
             return self.λ_Y * Y_loss + self.λ_T * terminal_loss + self.λ_TG * terminal_gradient_loss
->>>>>>> 6b4ba0a3
 
     def plot_approx_vs_analytic(self, results, timesteps, plot=True, save_dir=None):
         approx_q = results["q"]
