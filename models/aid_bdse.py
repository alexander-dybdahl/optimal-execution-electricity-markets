import matplotlib.cm as cm
import matplotlib.pyplot as plt
import numpy as np
import torch

from core.fbsnn import FBSNN


class AidIntradayLQ(FBSNN):
    def __init__(self, args, model_cfg):
        super().__init__(args, model_cfg)
        self.sigma_P = model_cfg["sigma_P"]
        self.sigma_D = model_cfg["sigma_D"]
        self.rho = model_cfg["rho"]
        self.gamma = model_cfg["gamma"]  # temp impact
        self.nu = model_cfg["nu"]        # perm impact
        self.eta = model_cfg["eta"]        # terminal penalty
        self.mu_D = model_cfg["mu_D"]     # drift for D
        self.mu_P = model_cfg["mu_P"]     # drift for D

    def generator(self, y, q):
        P = y[:, 1:2]
        temporary_impact = self.gamma * q
        execution_price = P + temporary_impact
        return q * execution_price

    def terminal_cost(self, y):
        D = y[:, 2:3]
        X = y[:, 0:1]
        return 0.5 * self.eta * (D - X)**2

    def mu(self, t, y, q):
        X = y[:, 0:1]
        P = y[:, 1:2]
        D = y[:, 2:3]

        dX = q
        dP = self.mu_P + self.nu * q # drift + permanent impact
        dD = self.mu_D * torch.ones_like(D)

        return torch.cat([dX, dP, dD], dim=1)

    def sigma(self, t, y):
        batch = y.shape[0]

        Sigma = torch.zeros(batch, 3, 2, device=self.device)
        Sigma[:, 1, 0] = self.sigma_P                          # dP = ... dW1
        Sigma[:, 2, 0] = self.rho * self.sigma_D               # dD = ... dW1
        Sigma[:, 2, 1] = (1 - self.rho**2)**0.5 * self.sigma_D # dD = ... dW2
        return Sigma

    def optimal_control(self, t, y, Y, create_graph=True):
        dV = torch.autograd.grad(
            outputs=Y,
            inputs=y,
            grad_outputs=torch.ones_like(Y),
            create_graph=create_graph,
            retain_graph=True,
        )[0]

        dV_X = dV[:, 0:1]
        dV_P = dV[:, 1:2]
        P = y[:, 1:2]

        q = -0.5 / self.gamma * (P + dV_X + self.nu * dV_P)
        return q

    def optimal_control_analytic(self, t, y):
        X = y[:, 0:1]
        P = y[:, 1:2]
        D = y[:, 2:3]
        tau = self.T - t
        return (self.eta * (self.mu_D * tau + D - X) - P) / ((self.eta + self.nu) * tau + 2 * self.gamma)

    def value_function_analytic(self, t, y):
        X = y[:, 0:1]
        P = y[:, 1:2]
        D = y[:, 2:3]

        T = self.T
        eta = self.eta
        nu = self.nu
        gamma = self.gamma
        mu = self.mu_D
        sigma_p = self.sigma_P
        sigma_d = self.sigma_D
        rho = self.rho

        tau = T - t
        denom = (eta + nu) * tau + 2 * gamma

        # Coefficient functions
        A = eta * (0.5 * nu * tau + gamma) / denom
        B = -0.5 * tau / denom
        F = eta * tau / denom
        G = 2 * mu * tau * A
        H = -2 * eta * mu * tau * B

        # Constant K(t)
        log_term = gamma * (sigma_p**2 + sigma_d**2 * eta**2 - 2 * rho * sigma_p * sigma_d * eta) / (eta + nu)**2
        log_expr = 1 + ((eta + nu) * tau) / (2 * gamma)
        K1 = log_term * torch.log(log_expr)

        K2 = (sigma_d**2 * eta * nu + 2 * rho * sigma_p * sigma_d * eta - sigma_p**2) / (2 * (eta + nu)) * tau
        K3 = eta * mu**2 * tau**2 * (0.5 * nu * tau + gamma) / denom
        K = K1 + K2 + K3

        z = D - X
        V = A * z**2 + B * P**2 + F * z * P + G * z + H * P + K
        return V

    def plot_approx_vs_analytic(self, results, timesteps, plot=True, save_dir=None):

        approx_q = results["q"]
        y_vals = results["y"]
        Y_vals = results["Y"]
        true_q = results["q_true"]
        true_y = results["y_true"]
        true_Y = results["Y_true"]

        fig, axs = plt.subplots(3, 2, figsize=(14, 10))
        colors = cm.get_cmap("tab10", approx_q.shape[1])

        for i in range(approx_q.shape[1]):
            axs[0, 0].plot(timesteps, approx_q[:, i], color=colors(i), alpha=0.6, label=f"Learned $q_{i}(t)$" if i == 0 else None)
            axs[0, 0].plot(timesteps, true_q[:, i], linestyle="--", color=colors(i), alpha=0.4, label=f"Analytical $q^*_{i}(t)$" if i == 0 else None)
        axs[0, 0].set_title("Control $q(t)$: Learned vs Analytical")
        axs[0, 0].set_xlabel("Time $t$")
        axs[0, 0].set_ylabel("$q(t)$")
        axs[0, 0].grid(True)
        axs[0, 0].legend(loc='upper left')

        for i in range(approx_q.shape[1]):
            diff = approx_q[:, i] - true_q[:, i]
            axs[0, 1].plot(timesteps, diff, color=colors(i), alpha=0.6, label=f"$q_{i}(t) - q^*_{i}(t)$" if i == 0 else None)
        axs[0, 1].axhline(0, color='red', linestyle='--', linewidth=0.8)
        axs[0, 1].set_title("Difference: Learned $-$ Analytical")
        axs[0, 1].set_xlabel("Time $t$")
        axs[0, 1].set_ylabel("$q(t) - q^*(t)$")
        axs[0, 1].grid(True)
        axs[0, 1].legend(loc='upper left')

        for i in range(Y_vals.shape[1]):
            axs[1, 0].plot(timesteps, Y_vals[:, i, 0], color=colors(i), alpha=0.6, label=f"Learned $Y_{i}(t)$" if i == 0 else None)
            axs[1, 0].plot(timesteps, true_Y[:, i, 0], linestyle="--", color=colors(i), alpha=0.4, label=f"Analytical $Y^*_{i}(t)$" if i == 0 else None)
        axs[1, 0].set_title("Cost-to-Go $Y(t)$")
        axs[1, 0].set_xlabel("Time $t$")
        axs[1, 0].set_ylabel("Y(t)")
        axs[1, 0].grid(True)
        axs[1, 0].legend(loc='upper left')

        for i in range(Y_vals.shape[1]):
            diff_Y = Y_vals[:, i, 0] - true_Y[:, i, 0]
            axs[1, 1].plot(timesteps, diff_Y, color=colors(i), alpha=0.6, label=f"$Y_{i}(t) - Y^*_{i}(t)$" if i == 0 else None)
        axs[1, 1].axhline(0, color='red', linestyle='--', linewidth=0.8)
        axs[1, 1].set_title("Difference: Learned $Y(t) - Y^*(t)$")
        axs[1, 1].set_xlabel("Time $t$")
        axs[1, 1].set_ylabel("$Y(t) - Y^*(t)$")
        axs[1, 1].grid(True)
        axs[1, 1].legend(loc='upper left')

        for i in range(y_vals.shape[1]):
            axs[2, 0].plot(timesteps, y_vals[:, i, 0], color=colors(i), alpha=0.6, label=f"$x_{i}(t)$" if i == 0 else None)
            axs[2, 0].plot(timesteps, true_y[:, i, 0], linestyle="--", color=colors(i), alpha=0.4, label=f"$x^*_{i}(t)$" if i == 0 else None)
            axs[2, 0].plot(timesteps, true_y[:, i, 2], linestyle="-.", color=colors(i), alpha=0.6, label=f"$d_{i}(t)$" if i == 0 else None)
        axs[2, 0].set_title("States: $x(t)$ and $d(t)$")
        axs[2, 0].set_xlabel("Time $t$")
        axs[2, 0].set_ylabel("x(t), d(t)")
        axs[2, 0].grid(True)
        axs[2, 0].legend(loc='upper left')

        for i in range(y_vals.shape[1]):
            axs[2, 1].plot(timesteps, true_y[:, i, 1], color=colors(i), alpha=0.6, label=f"$p_{i}(t)$" if i == 0 else None)
        axs[2, 1].set_title("State: $p(t)$")
        axs[2, 1].set_xlabel("Time $t$")
        axs[2, 1].set_ylabel("p(t)")
        axs[2, 1].grid(True)
        axs[2, 1].legend(loc='upper left')

        plt.tight_layout()
        if save_dir:
            plt.savefig(f"{save_dir}/approx_vs_analytic.png", dpi=300, bbox_inches='tight')
        if plot:
            plt.show()

    def plot_approx_vs_analytic_expectation(self, results, timesteps, plot=True, save_dir=None):
<<<<<<< HEAD
        approx_q = results["q_learned"]
        y_vals = results["y_learned"]
        Y_vals = results["Y_learned"]

        T, N_paths = y_vals.shape[:2]

        with torch.no_grad():
            t_grid = torch.linspace(0, self.T, self.N + 1, device=self.device).view(self.N + 1, 1).expand(self.N + 1, N_paths)  # shape: (N + 1, N_paths)
            y_tensor = torch.tensor(results["y_true"], dtype=torch.float32, device=self.device)                                 # shape: (N + 1, N_paths, dim)
            flat_y = y_tensor.reshape(-1, self.dim)                                                                             # (N + 1) * n_sim, dim
            flat_t = t_grid.reshape(-1, 1).expand_as(flat_y[:, :1])                                                             # match shape: (N + 1) * n_sim, 1
            true_q = self.optimal_control_analytic(flat_t, flat_y).view(self.N + 1, N_paths)
            true_Y = self.value_function_analytic(flat_t, flat_y).view(self.N + 1, N_paths)

        true_q = true_q.cpu().numpy()
        true_Y = true_Y.cpu().numpy()
=======
        approx_q = results["q"]
        Y_vals = results["Y"]
        true_q = results["q_true"]
        true_Y = results["Y_true"]
>>>>>>> 0756ba0c

        # Learned results
        mean_q = approx_q.mean(axis=1).squeeze()
        std_q = approx_q.std(axis=1).squeeze()
        mean_Y = Y_vals[:, :, 0].mean(axis=1).squeeze()
        std_Y = Y_vals[:, :, 0].std(axis=1).squeeze()

        # Analytic results
        mean_q_true = true_q.mean(axis=1).squeeze()
        std_q_true = true_q.std(axis=1).squeeze()
        mean_true_Y = true_Y.mean(axis=1).squeeze()
        std_true_Y = true_Y.std(axis=1).squeeze()

        fig, axs = plt.subplots(2, 2, figsize=(14, 10))

        axs[0, 0].plot(timesteps, mean_q, label='Learned Mean', color='blue')
        axs[0, 0].fill_between(timesteps, mean_q - std_q, mean_q + std_q, color='blue', alpha=0.3, label='Learned ±1 Std')
        axs[0, 0].plot(timesteps, mean_q_true, label='Analytical Mean', color='black', linestyle='--')
        axs[0, 0].fill_between(timesteps, mean_q_true - std_q_true, mean_q_true + std_q_true, color='black', alpha=0.2, label='Analytical ±1 Std')
        axs[0, 0].set_title("Control $q(t)$: Learned vs Analytical")
        axs[0, 0].set_xlabel("Time $t$")
        axs[0, 0].set_ylabel("$q(t)$")
        axs[0, 0].grid(True)
        axs[0, 0].legend(loc='upper left')

        diff = (approx_q - true_q)
        mean_diff = np.mean(diff, axis=1).squeeze()
        std_diff = np.std(diff, axis=1).squeeze()
        axs[0, 1].fill_between(timesteps, mean_diff - std_diff, mean_diff + std_diff, color='red', alpha=0.4, label='±1 Std Dev')
        axs[0, 1].plot(timesteps, mean_diff, color='red', label='Mean Difference')
        axs[0, 1].set_title("Difference: Learned $-$ Analytical")
        axs[0, 1].set_xlabel("Time $t$")
        axs[0, 1].set_ylabel("$q(t) - q^*(t)$")
        axs[0, 1].grid(True)
        axs[0, 1].legend(loc='upper left')

        axs[1, 0].plot(timesteps, mean_Y, color='blue', label='Learned Mean')
        axs[1, 0].fill_between(timesteps, mean_Y - std_Y, mean_Y + std_Y, color='blue', alpha=0.3, label='Learned ±1 Std')
        axs[1, 0].plot(timesteps, mean_true_Y, color='black', linestyle='--', label='Analytical Mean')
        axs[1, 0].fill_between(timesteps, mean_true_Y - std_true_Y, mean_true_Y + std_true_Y, color='black', alpha=0.2, label='Analytical ±1 Std')
        axs[1, 0].set_title("Cost-to-Go $Y(t)$")
        axs[1, 0].set_xlabel("Time $t$")
        axs[1, 0].set_ylabel("Y(t)")
        axs[1, 0].grid(True)
        axs[1, 0].legend(loc='upper left')

        diff_Y = (Y_vals - true_Y)
        mean_diff_Y = np.mean(diff_Y, axis=1).squeeze()
        std_diff_Y = np.std(diff_Y, axis=1).squeeze()
        axs[1, 1].fill_between(timesteps, mean_diff_Y - std_diff_Y, mean_diff_Y + std_diff_Y, color='red', alpha=0.4, label='±1 Std Dev')
        axs[1, 1].plot(timesteps, mean_diff_Y, color='red', label='Mean Difference')
        axs[1, 1].set_title("Difference: Learned $Y(t) - Y^*(t)$")
        axs[1, 1].set_xlabel("Time $t$")
        axs[1, 1].set_ylabel("$Y(t) - Y^*(t)$")
        axs[1, 1].grid(True)
        axs[1, 1].legend(loc='upper left')

        plt.tight_layout()
        if save_dir:
            plt.savefig(f"{save_dir}/approx_vs_analytic_expectation.png", dpi=300, bbox_inches='tight')
        if plot:
            plt.show()
        
    def plot_terminal_histogram(self, results, plot=True, save_dir=None):
        y_vals = results["y_learned"]  # shape: (T+1, N_paths, dim)
        Y_vals = results["Y_learned"]  # shape: (T+1, N_paths, 1)

        Y_T_approx = Y_vals[-1, :, 0]
        y_T = y_vals[-1, :, :]  # full final states
        y_T_tensor = torch.tensor(y_T, dtype=torch.float32, device=self.device)
        Y_T_true = self.terminal_cost(y_T_tensor).detach().cpu().numpy().squeeze()

        # Filter out NaN or Inf
        mask = np.isfinite(Y_T_approx) & np.isfinite(Y_T_true)
        Y_T_approx = Y_T_approx[mask]
        Y_T_true = Y_T_true[mask]

        if len(Y_T_approx) == 0 or len(Y_T_true) == 0:
            print("Warning: No valid terminal values to plot.")
            return

        plt.figure(figsize=(8, 6))
        bins = 30
        plt.hist(Y_T_approx, bins=bins, alpha=0.6, label="Approx. $Y_T$", color="blue", density=True)
        plt.hist(Y_T_true, bins=bins, alpha=0.6, label="Analytical $g(y_T)$", color="green", density=True)
        plt.axvline(np.mean(Y_T_approx), color='blue', linestyle='--', label=f"Mean approx: {np.mean(Y_T_approx):.3f}")
        plt.axvline(np.mean(Y_T_true), color='green', linestyle='--', label=f"Mean true: {np.mean(Y_T_true):.3f}")
        plt.title("Distribution of Terminal Values")
        plt.xlabel("$Y(T)$ / $g(y_T)$")
        plt.ylabel("Density")
        plt.legend()
        plt.grid(True)
        plt.tight_layout()
        if save_dir:
            plt.savefig(f"{save_dir}/terminal_histogram.png", dpi=300, bbox_inches='tight')
        if plot:
            plt.show()<|MERGE_RESOLUTION|>--- conflicted
+++ resolved
@@ -184,29 +184,10 @@
             plt.show()
 
     def plot_approx_vs_analytic_expectation(self, results, timesteps, plot=True, save_dir=None):
-<<<<<<< HEAD
-        approx_q = results["q_learned"]
-        y_vals = results["y_learned"]
-        Y_vals = results["Y_learned"]
-
-        T, N_paths = y_vals.shape[:2]
-
-        with torch.no_grad():
-            t_grid = torch.linspace(0, self.T, self.N + 1, device=self.device).view(self.N + 1, 1).expand(self.N + 1, N_paths)  # shape: (N + 1, N_paths)
-            y_tensor = torch.tensor(results["y_true"], dtype=torch.float32, device=self.device)                                 # shape: (N + 1, N_paths, dim)
-            flat_y = y_tensor.reshape(-1, self.dim)                                                                             # (N + 1) * n_sim, dim
-            flat_t = t_grid.reshape(-1, 1).expand_as(flat_y[:, :1])                                                             # match shape: (N + 1) * n_sim, 1
-            true_q = self.optimal_control_analytic(flat_t, flat_y).view(self.N + 1, N_paths)
-            true_Y = self.value_function_analytic(flat_t, flat_y).view(self.N + 1, N_paths)
-
-        true_q = true_q.cpu().numpy()
-        true_Y = true_Y.cpu().numpy()
-=======
         approx_q = results["q"]
         Y_vals = results["Y"]
         true_q = results["q_true"]
         true_Y = results["Y_true"]
->>>>>>> 0756ba0c
 
         # Learned results
         mean_q = approx_q.mean(axis=1).squeeze()
