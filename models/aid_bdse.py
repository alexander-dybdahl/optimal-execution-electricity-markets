--- conflicted
+++ resolved
@@ -184,13 +184,8 @@
             plt.show()
 
     def plot_approx_vs_analytic_expectation(self, results, timesteps, plot=True, save_dir=None):
-<<<<<<< HEAD
-        approx_q = results["q"]
-        Y_vals = results["Y"]
-=======
         approx_q = results["q_learned"]
         Y_vals = results["Y_learned"]
->>>>>>> fe016d3d
         true_q = results["q_true"]
         true_Y = results["Y_true"]
 
