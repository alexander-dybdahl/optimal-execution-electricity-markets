import torch
import torch.nn as nn
import matplotlib.pyplot as plt
import time
import numpy as np
import os
import logging
from abc import ABC, abstractmethod
from core.nnets import Sine, FCnet, Resnet, LSTMNet


class FBSNN(nn.Module, ABC):
    def __init__(self, args, model_cfg):
        super().__init__()
        self.device = args.device
        self.architecture = args.architecture
        self.supervised = args.supervised
        self.Y_layers = args.Y_layers
        self.n_paths = args.n_paths
        self.batch_size = args.batch_size
        self.λ_Y = args.lambda_Y
        self.λ_dY = args.lambda_dY
        self.λ_T = args.lambda_T
        self.λ_TG = args.lambda_TG
        self.t0 = 0.0
        self.y0 = torch.tensor([model_cfg["y0"]], device=self.device, requires_grad=True)
        self.dim = model_cfg["dim"]
        self.dim_W = model_cfg["dim_W"]
        self.T = model_cfg["T"]
        self.N = model_cfg["N"]
        self.dt = model_cfg["dt"]
        self.save = args.save
        self.save_n = args.save_n
        self.total_Y_loss = None
        self.terminal_loss = None
        self.terminal_gradient_loss = None

        if args.activation == "Sine":
            self.activation = Sine()
        elif args.activation == "ReLU":
            self.activation = nn.ReLU()
        elif args.activation == "Tanh":
            self.activation = nn.Tanh()
        elif args.activation == "LeakyReLU":
            self.activation = nn.LeakyReLU()
        elif args.activation == "ELU":
            self.activation = nn.ELU()
        elif args.activation == "Softplus":
            self.activation = nn.Softplus()
        elif args.activation == "Softsign":
            self.activation = nn.Softsign()
        elif args.activation == "GELU":
            self.activation = nn.GELU()
        elif args.activation == "Sigmoid":
            self.activation = nn.Sigmoid()
        else:
            raise ValueError(f"Unknown activation function: {args.activation}")

        if args.architecture == "Default":
            self.Y_net = FCnet(layers=[self.dim + 1] + [64, 64, 64, 64, 1], activation=self.activation).to(self.device)
        elif args.architecture == "FC":
            self.Y_net = FCnet(layers=[self.dim + 1] + args.Y_layers, activation=self.activation).to(self.device)
        elif args.architecture == "NAISnet":
            self.Y_net = Resnet(layers=[self.dim + 1] + args.Y_layers, activation=self.activation, stable=True).to(self.device)
        elif args.architecture == "Resnet":
            self.Y_net = Resnet(layers=[self.dim + 1] + args.Y_layers, activation=self.activation, stable=False).to(self.device)
        elif args.architecture == "LSTM" or args.architecture == "ResLSTM" or args.architecture == "NaisLSTM":
            self.Y_net = LSTMNet(layers=[self.dim + 1] + args.Y_layers, activation=self.activation, type=args.architecture).to(self.device)
        else:
            raise ValueError(f"Unknown architecture: {args.architecture}")

        self.lowest_loss = float("inf")

    @abstractmethod
    def generator(self, y, q): pass

    @abstractmethod
    def terminal_cost(self, y): pass

    def terminal_cost_grad(self, y):
        return torch.autograd.grad(
            outputs=self.terminal_cost(y),
            inputs=y,
            grad_outputs=torch.ones_like(self.terminal_cost(y)),
            create_graph=True,
            retain_graph=True
        )[0]

    @abstractmethod
    def mu(self, t, y, q): pass  # shape: (batch, dim)

    @abstractmethod
    def sigma(self, t, y): pass  # shape: (batch, dim, dW_dim)

    @abstractmethod
    def sigma(self, t, y): pass  # shape: (batch, dim, dW_dim)

    @abstractmethod
    def trading_rate(self, t, y, Y): pass 

    @abstractmethod
    def pinn_loss(self, t, y, Y): pass

    @abstractmethod
    def forward_supervised(self, t_paths, W_paths): pass

    def forward_dynamics(self, y, q, dW, t, dt):
        μ = self.mu(t, y, q)                  # shape: (batch, dim)
        σ = self.sigma(t, y)                  # shape: (batch, dim, dW_dim)
        diffusion = torch.bmm(σ, dW.unsqueeze(-1)).squeeze(-1)  # shape: (batch, dim)
        return y + μ * dt + diffusion         # shape: (batch, dim)

<<<<<<< HEAD
    def normalize_inputs(self, t, y):
        return (t - self.t_mean) / self.t_std, (y - self.y_mean) / self.y_std
    
    def fetch_minibatch(self):
        batch_size = self.batch_size
=======
    def fetch_minibatch(self, batch_size):
>>>>>>> 6b4ba0a3
        dim_W = self.dim_W
        T = self.T
        N = self.N
        dt = T / N
        dW = torch.randn(batch_size, N, dim_W, device=self.device) * np.sqrt(dt)
        W = torch.cat([
            torch.zeros(batch_size, 1, dim_W, device=self.device),
            torch.cumsum(dW, dim=1)
        ], dim=1)  # Shape: [batch_size, N+1, dim_W]
        
        t = torch.linspace(0, T, N + 1, device=self.device).view(1, -1, 1).repeat(batch_size, 1, 1)  # [M, N+1, 1]
        return t, W

    def forward(self, t_paths, W_paths):
        if self.supervised:
            return self.forward_supervised(t_paths, W_paths)
        else:
            return self.forward_fc(t_paths, W_paths)

    def forward_fc(self, t_paths, W_paths):

        batch_size = self.batch_size
        t0 = t_paths[:, 0, :]
        W0 = W_paths[:, 0, :]
        y0 = self.y0.repeat(batch_size, 1).to(self.device)
        Y0 = self.Y_net(t0, y0)

        dY0 = torch.autograd.grad(
            outputs=Y0,
            inputs=y0,
            grad_outputs=torch.ones_like(Y0),
            create_graph=True,
            retain_graph=True
        )[0]

        Y_loss = 0.0

        for n in range(self.N):
            t1 = t_paths[:, n + 1, :]
            W1 = W_paths[:, n + 1, :]
            σ0 = self.sigma(t0, y0)
            Z0 = torch.bmm(σ0.transpose(1, 2), dY0.unsqueeze(-1)).squeeze(-1)
            q = self.trading_rate(t0, y0, Y0)
            y1 = self.forward_dynamics(y0, q, W1 - W0, t0, t1 - t0)

            Y1 = self.Y_net(t1, y1)
            dY1 = torch.autograd.grad(
                outputs=Y1,
                inputs=y1,
                grad_outputs=torch.ones_like(Y1),
                create_graph=True,
                retain_graph=True
            )[0]

            f = self.generator(y0, q)
            Y1_tilde = Y0 - f * (t1 - t0) + (Z0 * (W1 - W0)).sum(dim=1, keepdim=True)
            Y_loss += torch.sum(torch.pow(Y1 - Y1_tilde, 2))

            t0, W0, y0, Y0, dY0 = t1, W1, y1, Y1, dY1

        terminal_loss = torch.sum(torch.pow(Y1 - self.terminal_cost(y1), 2))
        terminal_gradient_loss = torch.sum(torch.pow(dY1 - self.terminal_cost_grad(y1), 2))

        self.total_Y_loss = self.λ_Y * Y_loss.detach().item()
        self.terminal_loss = self.λ_T * terminal_loss.detach().item()
        self.terminal_gradient_loss = self.λ_TG * terminal_gradient_loss.detach().item()

        return self.λ_Y * Y_loss + self.λ_T * terminal_loss + self.λ_TG * terminal_gradient_loss

    def train_model(self, epochs=1000, K=50, lr=1e-3, verbose=True, plot=True, adaptive=True, save_dir=None):
        save_path = os.path.join(save_dir, "model")
        log_file = os.path.join(save_dir, "training.log")
        logging.basicConfig(filename=log_file, filemode='w', level=logging.INFO, format='%(message)s')
        logger = logging.getLogger()

        def log(msg):
            if verbose:
                print(msg)
            logger.info(msg)

        self.device = next(self.parameters()).device
        optimizer = torch.optim.Adam(self.parameters(), lr=lr)

        scheduler = (
            torch.optim.lr_scheduler.ReduceLROnPlateau(optimizer, mode='min', factor=0.80, patience=200)
            if adaptive else
            torch.optim.lr_scheduler.StepLR(optimizer, step_size=5000, gamma=0.5)
        )

        losses, losses_Y, losses_terminal, losses_terminal_gradient = [], [], [], []
        self.train()

        log(f"Training started at {time.strftime('%Y-%m-%d %H:%M:%S', time.localtime())}")
        log(f"Logging training to {log_file}")
        log("\n+---------------------------+---------------------------+")
        log("| Training Configuration    |                           |")
        log("+---------------------------+---------------------------+")
        log(f"| Epochs                    | {epochs:<25} |")
        log(f"| Learning Rate             | {lr:<25} |")
        log(f"| Adaptive LR               | {'True' if adaptive else 'False':<25} |")
        log(f"| lambda_Y (Y loss)         | {self.λ_Y:<25} |")
        log(f"| lambda_T (Terminal loss)  | {self.λ_T:<25} |")
        log(f"| lambda_TG (Gradient loss) | {self.λ_TG:<25} |")
        log(f"| Number of Paths           | {self.n_paths:<25} |")
        log(f"| Batch Size                | {self.batch_size:<25} |")
        log(f"| Architecture              | {self.architecture:<25} |")
        log(f"| Depth                     | {len(self.Y_layers):<25} |")
        log(f"| Width                     | {self.Y_layers[0]:<25} |")
        log(f"| Activation                | {self.activation.__class__.__name__:<25} |")
        log(f"| T                         | {self.T:<25} |")
        log(f"| N                         | {self.N:<25} |")
        log(f"| Supervised                | {'True' if self.supervised else 'False':<25} |")
        log("+---------------------------+---------------------------+\n")

        header_printed = False
        init_time = time.time()
        start_time = time.time()
        
        max_widths = {
            "epoch": 8,
            "loss": 12,
            "lr": 10,
            "mem": 12,
            "time": 8,
            "eta": 8,
            "status": 20
        }
        width = (max_widths['epoch'] + max_widths['loss'] * 4 + max_widths['lr'] + max_widths['mem'] + max_widths['time'] + max_widths['eta'] + max_widths['status'] + 8 * 3 + 1)

        for epoch in range(epochs):

            # Loop over n_paths with a batch size of self.batch_size
            for _ in range(self.n_paths // self.batch_size):
                optimizer.zero_grad()
                t_paths, W_paths = self.fetch_minibatch(self.batch_size)
                loss = self(t_paths, W_paths)
                loss.backward()
                optimizer.step()

                losses.append(loss.item())
                losses_Y.append(self.total_Y_loss)
                losses_terminal.append(self.terminal_loss)
                losses_terminal_gradient.append(self.terminal_gradient_loss)

                scheduler.step(loss.item() if adaptive else epoch)

            if (epoch % K == 0 or epoch == epochs - 1):
                
                avg_time_per_K = (time.time() - init_time) / (epoch + 1e-8)  # avoid div-by-zero
                eta_seconds = avg_time_per_K * (epochs - epoch) if epoch > 0 else 0
                eta_minutes_part = eta_seconds // 60
                eta_seconds_part = eta_seconds % 60
                if epoch == 0:
                    eta_str = "N/A"
                else:
                    eta_seconds = int(avg_time_per_K * (epochs - epoch))
                    eta_minutes_part = eta_seconds // 60
                    eta_seconds_part = eta_seconds % 60
                    eta_str = f"{eta_minutes_part}m {eta_seconds_part:02d}s" if eta_seconds >= 60 else f"{eta_seconds}s"

                elapsed = time.time() - start_time
                if not header_printed:
                    log(f"{'Epoch':>{max_widths['epoch']}} | "
                        f"{'Total loss':>{max_widths['loss']}} | "
                        f"{'Y loss':>{max_widths['loss']}} | "
                        f"{'T. loss':>{max_widths['loss']}} | "
                        f"{'T.G. loss':>{max_widths['loss']}} | "
                        f"{'LR':>{max_widths['lr']}} | "
                        f"{'Memory [MB]':>{max_widths['mem']}} | "
                        f"{'Time [s]':>{max_widths['time']}} | "
                        f"{'ETA':>{max_widths['eta']}} | "
                        f"{'Status':<{max_widths['status']}}")
                    log("-" * width)
                    header_printed = True

                mem_mb = torch.cuda.memory_allocated() / 1e6
                current_lr = optimizer.param_groups[0]['lr']
                status = ""

                if "every" in self.save and (epoch % self.save_n == 0 or epoch == epochs - 1):
                    try:
                        torch.save(self.state_dict(), save_path + ".pth")
                    except Exception as e:
                        log(f"Error saving model: {e}")
                    status = "Model saved"

                if "best" in self.save and np.mean(losses[-K:]) < self.lowest_loss:
                    self.lowest_loss = np.mean(losses[-K:])
                    try:
                        torch.save(self.state_dict(), save_path + "_best.pth")
                    except Exception as e:
                        log(f"Error saving best model: {e}")
                    status = "Model saved (best)"

                log(f"{epoch:>{max_widths['epoch']}} | "
                    f"{np.mean(losses[-K:]):>{max_widths['loss']}.2e} | "
                    f"{np.mean(losses_Y[-K:]):>{max_widths['loss']}.2e} | "
                    f"{np.mean(losses_terminal[-K:]):>{max_widths['loss']}.2e} | "
                    f"{np.mean(losses_terminal_gradient[-K:]):>{max_widths['loss']}.2e} | "
                    f"{current_lr:>{max_widths['lr']}.2e} | "
                    f"{mem_mb:>{max_widths['mem']}.2f} | "
                    f"{elapsed:>{max_widths['time']}.2f} | "
                    f"{eta_str:>{max_widths['eta']}} | "
                    f"{status:<{max_widths['status']}}")
                start_time = time.time()

        if "last" in self.save:
            try:
                torch.save(self.state_dict(), save_path + ".pth")
            except Exception as e:
                log(f"Error saving last model: {e}")
            status = "Model saved"
            log(f"{epoch:>{max_widths['epoch']}} | "
                f"{np.mean(losses[-K:]):>{max_widths['loss']}.2e} | "
                f"{np.mean(losses_Y[-K:]):>{max_widths['loss']}.2e} | "
                f"{np.mean(losses_terminal[-K:]):>{max_widths['loss']}.2e} | "
                f"{np.mean(losses_terminal_gradient[-K:]):>{max_widths['loss']}.2e} | "
                f"{current_lr:>{max_widths['lr']}.2e} | "
                f"{mem_mb:>{max_widths['mem']}.2f} | "
                f"{elapsed:>{max_widths['time']}.2f} | "
                f"{eta_str:>{max_widths['eta']}} | "
                f"{status:<{max_widths['status']}}")

        log("-" * width)
        log(f"Training completed. Lowest loss: {self.lowest_loss:.6f}. Total time: {time.time() - init_time:.2f} seconds")
        log(f"Model saved to {save_path}.pth")

        plt.figure(figsize=(10, 6))
        plt.plot(losses, label="Total Loss")
        plt.plot(losses_Y, label="Y Loss")
        plt.plot(losses_terminal, label="Terminal Loss")
        plt.plot(losses_terminal_gradient, label="Terminal Gradient Loss")
        plt.xlabel("Epoch")
        plt.ylabel("Loss")
        plt.title("Training Loss")
        plt.yscale("log")
        plt.legend()
        plt.grid()
        plt.tight_layout()
        if save_dir:
            plt.savefig(f"{save_dir}/loss.png", dpi=300, bbox_inches='tight')
        if plot:
            plt.show()

        return losses<|MERGE_RESOLUTION|>--- conflicted
+++ resolved
@@ -110,15 +110,7 @@
         diffusion = torch.bmm(σ, dW.unsqueeze(-1)).squeeze(-1)  # shape: (batch, dim)
         return y + μ * dt + diffusion         # shape: (batch, dim)
 
-<<<<<<< HEAD
-    def normalize_inputs(self, t, y):
-        return (t - self.t_mean) / self.t_std, (y - self.y_mean) / self.y_std
-    
-    def fetch_minibatch(self):
-        batch_size = self.batch_size
-=======
     def fetch_minibatch(self, batch_size):
->>>>>>> 6b4ba0a3
         dim_W = self.dim_W
         T = self.T
         N = self.N
