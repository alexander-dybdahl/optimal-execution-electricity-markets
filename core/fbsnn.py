import logging
import os
import time
from abc import ABC, abstractmethod

import matplotlib.pyplot as plt
import numpy as np
import torch
import torch.distributed as dist
import torch.nn as nn
from torch.nn.parallel import DistributedDataParallel as DDP

from core.nnets import FCnet, LSTMNet, Resnet, Sine
from utils.logger import Logger


class FBSNN(nn.Module, ABC):
    def __init__(self, args, model_cfg):
        super().__init__()
        # System & Execution Settings
        self.is_distributed = dist.is_initialized()
        self.device = torch.device(f"cuda:{dist.get_rank()}" if args.device == "cuda" else "cpu") if self.is_distributed else torch.device(args.device)
        self.world_size = dist.get_world_size() if self.is_distributed else 1
        self.is_main = not self.is_distributed or dist.get_rank() == 0

        # Data & Batch Settings
        self.batch_size = args.batch_size_per_rank
        self.supervised = args.supervised
        self.simulate_true = args.simulate_true

        # Network Architecture
        self.architecture = args.architecture
        self.Y_layers = args.Y_layers      # e.g., [64, 64, 64]
        self.adaptive_factor = args.adaptive_factor

        # Loss Weights
        self.lambda_Y = args.lambda_Y      # value function loss
        self.lambda_dY = args.lambda_dY    # spatial gradient loss
        self.lambda_dYt = args.lambda_dYt  # temporal gradient loss
        self.lambda_T = args.lambda_T      # terminal value loss
        self.lambda_TG = args.lambda_TG    # terminal gradient loss
        self.lambda_pinn = args.lambda_pinn  # physics residual loss

        # Loss Tracking
        self.Y_loss = torch.tensor(0.0, device=self.device)
        self.dY_loss = torch.tensor(0.0, device=self.device)
        self.dYt_loss = torch.tensor(0.0, device=self.device)
        self.terminal_loss = torch.tensor(0.0, device=self.device)
        self.terminal_gradient_loss = torch.tensor(0.0, device=self.device)
        self.pinn_loss = torch.tensor(0.0, device=self.device)

        # Time Discretization
        self.t0 = 0.0
        self.T = model_cfg["T"]
        self.N = model_cfg["N"]
        self.dt = model_cfg["dt"]

        # Problem Setup
        self.dim = model_cfg["dim"]        # state space dimension
        self.dim_W = model_cfg["dim_W"]    # Brownian motion dimension
        self.y0 = torch.tensor([model_cfg["y0"]], device=self.device, requires_grad=True)
        self.analytical_known = self.__class__.value_function_analytic is not FBSNN.value_function_analytic

        # Saving & Checkpointing
        self.save = args.save              # e.g., "best", "every", "last"
        self.save_n = args.save_n          # save every n epochs if "every"

        if args.activation == "Sine":
            self.activation = Sine()
        elif args.activation == "ReLU":
            self.activation = nn.ReLU()
        elif args.activation == "Tanh":
            self.activation = nn.Tanh()
        elif args.activation == "LeakyReLU":
            self.activation = nn.LeakyReLU()
        elif args.activation == "ELU":
            self.activation = nn.ELU()
        elif args.activation == "Softplus":
            self.activation = nn.Softplus()
        elif args.activation == "Softsign":
            self.activation = nn.Softsign()
        elif args.activation == "GELU":
            self.activation = nn.GELU()
        elif args.activation == "Sigmoid":
            self.activation = nn.Sigmoid()
        else:
            raise ValueError(f"Unknown activation function: {args.activation}")

        if args.architecture == "Default":
            self.Y_net = FCnet(
                layers=[self.dim + 1] + [64, 64, 64, 64, 1], activation=self.activation
            ).to(self.device)
        elif args.architecture == "FC":
            self.Y_net = FCnet(
                layers=[self.dim + 1] + args.Y_layers, activation=self.activation
            ).to(self.device)
        elif args.architecture == "NAISnet":
            self.Y_net = Resnet(
                layers=[self.dim + 1] + args.Y_layers,
                activation=self.activation,
                stable=True,
            ).to(self.device)
        elif args.architecture == "Resnet":
            self.Y_net = Resnet(
                layers=[self.dim + 1] + args.Y_layers,
                activation=self.activation,
                stable=False,
            ).to(self.device)
        elif (
            args.architecture == "LSTM"
            or args.architecture == "ResLSTM"
            or args.architecture == "NaisLSTM"
        ):
            self.Y_net = LSTMNet(
                layers=[self.dim + 1] + args.Y_layers,
                activation=self.activation,
                type=args.architecture,
            ).to(self.device)
        else:
            raise ValueError(f"Unknown architecture: {args.architecture}")

        self.lowest_loss = float("inf")

    @abstractmethod
    def generator(self, y, q):
        pass

    @abstractmethod
    def terminal_cost(self, y):
        pass

    def terminal_cost_grad(self, y):
        return torch.autograd.grad(
            outputs=self.terminal_cost(y),
            inputs=y,
            grad_outputs=torch.ones_like(self.terminal_cost(y)),
            create_graph=True,
            retain_graph=True,
        )[0]

    @abstractmethod
    def mu(self, t, y, q):
        pass                                # shape: (batch, dim)

    @abstractmethod
    def sigma(self, t, y):
        pass                                # shape: (batch, dim, dW_dim)

    @abstractmethod
    def optimal_control(self, t, y, Y):
        pass

    @abstractmethod
    def value_function_analytic(self, t, y):
        pass

    def forward_dynamics(self, y, q, dW, t, dt):
        mu = self.mu(t, y, q)               # shape: (batch, dim)
        Sigma = self.sigma(t, y)            # shape: (batch, dim, dW_dim)
        diffusion = torch.bmm(Sigma, dW.unsqueeze(-1)).squeeze(
            -1
    )                                       # shape: (batch, dim)
        return y + mu * dt + diffusion      # shape: (batch, dim)

    def physics_loss(self, t, y, Y):
        dim = y.shape[1]

        # Ensure t and y have gradients enabled
        if not t.requires_grad:
            t = t.detach().requires_grad_(True)
        if not y.requires_grad:
            y = y.detach().requires_grad_(True)

        dV = torch.autograd.grad(
            outputs=Y, 
            inputs=y, 
            grad_outputs=torch.ones_like(Y),
            create_graph=True,
            retain_graph=True
        )[0]

        dV_t = torch.autograd.grad(
            outputs=Y, 
            inputs=t, 
            grad_outputs=torch.ones_like(Y),
            create_graph=True,
            retain_graph=True
        )[0]

        # Compute Hessian
        H = []
        for i in range(dim):
            d2V_dyi = torch.autograd.grad(
                outputs=dV[:, i], 
                inputs=y, 
                grad_outputs=torch.ones_like(dV[:, i]),
                create_graph=True,
                retain_graph=True
            )[0]
            H.append(d2V_dyi)
        H = torch.stack(H, dim=1)  # (batch, dim, dim)

        # Dynamics
        q = self.optimal_control(t, y, Y)
        mu = self.mu(t, y, q)
        sigma = self.sigma(t, y)
        f = self.generator(y, q)

        # Trace(σ σᵀ H)
        sigma_T = sigma.transpose(1, 2)     # shape: (batch, dW_dim, dim)
        sigma_sigma_T = torch.bmm(sigma, sigma_T)  # shape: (batch, dim, dim)
        diffusion_term = 0.5 * torch.einsum("bij,bij->b", sigma_sigma_T, H).unsqueeze(
            -1
        )                                   # shape: (batch, 1)

        residual = dV_t + torch.sum(mu * dV, dim=1, keepdim=True) + diffusion_term - f
        return torch.sum(torch.pow(residual, 2))

    def fetch_minibatch(self, batch_size):
        dim_W = self.dim_W
        T = self.T
        N = self.N
        dt = T / N
        dW = torch.randn(batch_size, N, dim_W, device=self.device) * np.sqrt(dt)
        W = torch.cat(
            [
                torch.zeros(batch_size, 1, dim_W, device=self.device),
                torch.cumsum(dW, dim=1),
            ],
            dim=1,
        )                                   # shape: (batch_size, N+1, dim_W)

        t = (
            torch.linspace(0, T, N + 1, device=self.device)
            .view(1, -1, 1)
            .repeat(batch_size, 1, 1)
        )                                   # shape: (batch_size, N+1, 1)
        return t, W

    def forward(self, t_paths, W_paths):
        if self.supervised:
            return self.forward_supervised(t_paths, W_paths)
        else:
            return self.forward_fc(t_paths, W_paths)

    def forward_fc(self, t_paths, W_paths):
        self.Y_net.eval()
        batch_size = self.batch_size
        y0 = self.y0.repeat(batch_size, 1).to(self.device)
        y_traj, t_traj = [y0], []
        t0 = t_paths[:, 0, :]
        W0 = W_paths[:, 0, :]
        Y0 = self.Y_net(t0, y0)

        dY0 = torch.autograd.grad(
            outputs=Y0,
            inputs=y0,
            grad_outputs=torch.ones_like(Y0),
            create_graph=True,
            retain_graph=True,
        )[0]

        Y_loss = 0.0

        # === 1. Compute fbsnn loss ===
        for n in range(self.N):
            t1 = t_paths[:, n + 1, :]
            W1 = W_paths[:, n + 1, :]
            Sigma0 = self.sigma(t0, y0)
            Z0 = torch.bmm(Sigma0.transpose(1, 2), dY0.unsqueeze(-1)).squeeze(-1)
            q = self.optimal_control(t0, y0, Y0)
            y1 = self.forward_dynamics(y0, q, W1 - W0, t0, t1 - t0)

            Y1 = self.Y_net(t1, y1)
            dY1 = torch.autograd.grad(
                outputs=Y1,
                inputs=y1,
                grad_outputs=torch.ones_like(Y1),
                create_graph=True,
                retain_graph=True,
            )[0]

            f = self.generator(y0, q)
            Y1_tilde = Y0 - f * (t1 - t0) + (Z0 * (W1 - W0)).sum(dim=1, keepdim=True)
            Y_loss += torch.sum(torch.pow(Y1 - Y1_tilde, 2))

            t_traj.append(t1)
            y_traj.append(y1)

            t0, W0, y0, Y0, dY0 = t1, W1, y1, Y1, dY1

        # === 2. Terminal supervision ===
        terminal_loss, terminal_gradient_loss = 0.0, 0.0
        if self.lambda_T > 0:
            YT = self.Y_net(t1, y1)
            terminal_loss = torch.sum(torch.pow(YT - self.terminal_cost(y1), 2))
            self.terminal_loss = self.lambda_T * terminal_loss.detach().item()
        if self.lambda_TG > 0:
            dYT = torch.autograd.grad(
                YT, 
                y1, 
                grad_outputs=torch.ones_like(YT), 
                create_graph=True
            )[0]
            terminal_gradient_loss = torch.sum(torch.pow(dYT - self.terminal_cost_grad(y1), 2))
            self.terminal_gradient_loss = self.lambda_TG * terminal_gradient_loss.detach().item()

        # === 3. Optional physics-based loss ===
        t_traj = torch.cat(t_traj, dim=0).requires_grad_(True)            # shape: [N * batch_size, 1]
        y_traj = torch.cat(y_traj[1:], dim=0).requires_grad_(True)        # shape: [N * batch_size, state_dim]

        pinn_loss = 0.0
        if self.lambda_pinn > 0:
            with torch.enable_grad():
                for i in range(self.N):
                    idx = slice(i * batch_size, (i + 1) * batch_size)
                    t_i = t_traj[idx].detach().clone().requires_grad_(True)
                    y_i = y_traj[idx].detach().clone().requires_grad_(True)
                    V_i = self.Y_net(t_i, y_i)
                    pinn_loss += self.physics_loss(t_i, y_i, V_i)
                self.pinn_loss = self.lambda_pinn * pinn_loss.detach().item()

        self.Y_loss = self.lambda_Y * Y_loss.detach().item()
        self.terminal_loss = self.lambda_T * terminal_loss.detach().item()
        self.terminal_gradient_loss = self.lambda_TG * terminal_gradient_loss.detach().item()

        return (
            self.lambda_Y * Y_loss
            + self.lambda_T * terminal_loss
            + self.lambda_TG * terminal_gradient_loss
        )

    def forward_supervised(self, t_paths, W_paths):
        self.Y_net.eval()
        batch_size = self.batch_size
        device = self.device
        y0 = self.y0.repeat(batch_size, 1).to(device)

        # === Precompute optimal trajectory ===
        y_traj, t_traj = [y0], []
        t0 = t_paths[:, 0, :]
        W0 = W_paths[:, 0, :]

        for n in range(self.N):
            t1 = t_paths[:, n + 1, :]
            W1 = W_paths[:, n + 1, :]
            dW = W1 - W0

            V = self.value_function_analytic(t0, y0)
            q = self.optimal_control(t0, y0, V, create_graph=False)
            y1 = self.forward_dynamics(y0, q, dW, t0, t1 - t0)

            t_traj.append(t1)
            y_traj.append(y1)

            t0, W0, y0 = t1, W1, y1

        t_traj = torch.cat(t_traj, dim=0).requires_grad_(
            True
        )                                   # shape: (N * batch_size, 1)
        y_traj = torch.cat(y_traj[1:], dim=0).requires_grad_(
            True
        )                                   # shape: (N * batch_size, dim)

        # === Compute target value and gradients ===
        V_target = self.value_function_analytic(t_traj, y_traj)
        V_pred = self.Y_net(t_traj, y_traj)

        Y_loss = torch.sum(torch.pow(V_pred - V_target, 2))
        if self.lambda_Y > 0:
            self.Y_loss = self.lambda_Y * Y_loss.detach()

        dY_loss, dYt_loss = 0.0, 0.0
        if self.lambda_dY > 0:
            dV_target = torch.autograd.grad(
                V_target, 
                y_traj, 
                grad_outputs=torch.ones_like(V_target),
                create_graph=False, 
                retain_graph=True
            )[0]
            dV_pred = torch.autograd.grad(
                V_pred, 
                y_traj, 
                grad_outputs=torch.ones_like(V_pred),
                create_graph=True
            )[0]
            dY_loss = torch.sum(torch.pow(dV_pred - dV_target, 2))
<<<<<<< HEAD
=======
            self.dY_loss = self.lambda_dY * dY_loss.detach()
>>>>>>> fe016d3d

        if self.lambda_dYt > 0:
            dV_target_t = torch.autograd.grad(
                V_target, 
                t_traj, 
                grad_outputs=torch.ones_like(V_target),
                create_graph=False, 
                retain_graph=True
            )[0]
            dV_pred_t = torch.autograd.grad(
                V_pred, 
                t_traj, 
                grad_outputs=torch.ones_like(V_pred),
                create_graph=True
            )[0]
            dYt_loss = torch.sum(torch.pow(dV_pred_t - dV_target_t, 2))
<<<<<<< HEAD
=======
            self.dYt_loss = self.lambda_dYt * dYt_loss.detach()
>>>>>>> fe016d3d

        # === Terminal supervision ===
        terminal_loss, terminal_gradient_loss = 0.0, 0.0
        if self.lambda_T > 0:
            YT = self.Y_net(t1, y1)
            terminal_loss = torch.sum(torch.pow(YT - self.terminal_cost(y1), 2))
            self.terminal_loss = self.lambda_T * terminal_loss.detach().item()
        if self.lambda_TG > 0:
            dYT = torch.autograd.grad(
                YT, 
                y1, 
                grad_outputs=torch.ones_like(YT), 
                create_graph=True
            )[0]
            terminal_gradient_loss = torch.sum(torch.pow(dYT - self.terminal_cost_grad(y1), 2))
            self.terminal_gradient_loss = self.lambda_TG * terminal_gradient_loss.detach().item()

        # === Optional physics-based loss ===
        pinn_loss = 0.0
        if self.lambda_pinn > 0:
            with torch.enable_grad():
                for i in range(self.N):
                    idx = slice(i * batch_size, (i + 1) * batch_size)
                    t_i = t_traj[idx].detach().clone().requires_grad_(True)
                    y_i = y_traj[idx].detach().clone().requires_grad_(True)
                    V_i = self.Y_net(t_i, y_i)
                    pinn_loss += self.physics_loss(t_i, y_i, V_i)
                pinn_loss /= self.N
                self.pinn_loss = self.lambda_pinn * pinn_loss.detach().item()

        # === 5. Log losses ===
        if self.lambda_Y > 0:
            self.Y_loss = self.lambda_Y * Y_loss.detach().item()
        if self.lambda_dY > 0:
            self.dY_loss = self.lambda_dY * dY_loss.detach().item()
        if self.lambda_dYt > 0:
            self.dYt_loss = self.lambda_dYt * dYt_loss.detach().item()

        self.Y_net.train()

        return (
            self.lambda_Y * Y_loss
            + self.lambda_dY * dY_loss
            + self.lambda_dYt * dYt_loss
            + self.lambda_T * terminal_loss
            + self.lambda_TG * terminal_gradient_loss
            + self.lambda_pinn * pinn_loss
        )

    def simulate_paths(self, n_sim=5, seed=42, y0_single=None):
        torch.manual_seed(seed)
        self.eval()

        y0 = (
            y0_single.repeat(n_sim, 1)
            if y0_single is not None
            else self.y0.repeat(n_sim, 1)
        )
        t_scalar = 0.0

        # Initialize both
        y_learned = y0.clone()
        y_analytic = y0.clone()

        y_learned_traj = []
        q_learned_traj = []
        Y_learned_traj = []
        if self.analytical_known:
            y_true_traj = []
            q_true_traj = []
            Y_true_traj = []

        for step in range(self.N + 1):
            t_tensor = torch.full((n_sim, 1), t_scalar, device=self.device)

            # Predict Y and compute control
            Y_learned = self.Y_net(t_tensor, y_learned)
<<<<<<< HEAD
            q_learned = self.optimal_control(t_tensor, y_learned, Y_learned, create_graph=False)
=======
            q_learned = self.optimal_control(
                t_tensor, y_learned, Y_learned, create_graph=False
            )
>>>>>>> fe016d3d
            if self.analytical_known:
                Y_true = self.value_function_analytic(t_tensor, y_analytic)
                q_true = self.optimal_control(
                    t_tensor, y_analytic, Y_true, create_graph=False
                )

            # Save states and controls
            q_learned_traj.append(q_learned.detach().cpu().numpy())
            y_learned_traj.append(y_learned.detach().cpu().numpy())
            Y_learned_traj.append(Y_learned.detach().cpu().numpy())

            if self.analytical_known:
                q_true_traj.append(q_true.detach().cpu().numpy())
                y_true_traj.append(y_analytic.detach().cpu().numpy())
                Y_true_traj.append(Y_true.detach().cpu().numpy())

            if step < self.N:
                dW = torch.randn(n_sim, self.dim_W, device=self.device) * self.dt**0.5
                y_learned = self.forward_dynamics(y_learned, q_learned, dW, t_tensor, self.dt)
                if self.analytical_known:
                    y_analytic = self.forward_dynamics(y_analytic, q_true, dW, t_tensor, self.dt)
                t_scalar += self.dt

        return torch.linspace(0, self.T, self.N + 1).cpu().numpy(), {
<<<<<<< HEAD
            "y": np.stack(y_learned_traj),
            "q": np.stack(q_learned_traj),
            "Y": np.stack(Y_learned_traj),
=======
            "y_learned": np.stack(y_learned_traj),
            "q_learned": np.stack(q_learned_traj),
            "Y_learned": np.stack(Y_learned_traj),
>>>>>>> fe016d3d
            "y_true": np.stack(y_true_traj) if self.analytical_known else None,
            "q_true": np.stack(q_true_traj) if self.analytical_known else None,
            "Y_true": np.stack(Y_true_traj) if self.analytical_known else None
        }
    
    def _save_model(self, save_path):
        if isinstance(self, DDP):
            state_dict = self.module.state_dict()
        else:
            state_dict = self.state_dict()

        try:
            torch.save(state_dict, save_path + ".pth")
        except Exception as e:
            return f"Error saving model: {e}"
        
        return "Model saved"
        
    def train_model(
        self,
        epochs=1000,
        K=50,
        lr=1e-3,
        verbose=True,
        plot=True,
        adaptive=True,
        save_dir=None,
    ):

        self.device = next(self.parameters()).device
        optimizer = torch.optim.Adam(self.parameters(), lr=lr)

        scheduler = (
            torch.optim.lr_scheduler.ReduceLROnPlateau(
                optimizer, mode="min", factor=0.80, patience=200
            )
            if adaptive
            else torch.optim.lr_scheduler.StepLR(optimizer, step_size=5000, gamma=0.5)
        )

        (
            losses,
            losses_Y,
            losses_dY,
            losses_dYt,
            losses_terminal,
            losses_terminal_gradient,
            losses_pinn,
        ) = [], [], [], [], [], [], []
        self.train()

        # Prepare save directory and logging
        if self.is_main:
            save_path = os.path.join(save_dir, "model")
            log_file = os.path.join(save_dir, "training.log")
            logging.basicConfig(
                filename=log_file,
                filemode="w",
                level=logging.INFO,
                format="%(message)s",
            )
            logger = logging.getLogger()
        else:
            logger = None

        # Logging function
        def log(msg):
            if self.is_main:
                if verbose:
                    print(msg)
                logger.info(msg)
        
        # Dynamic width calculation based on loss components
        max_widths = {
            "epoch": 8,
            "loss": 8,
            "lr": 10,
            "mem": 12,
            "time": 8,
            "eta": 8,
            "status": 20,
        }

        (
            losses,
            losses_Y,
            losses_dY,
            losses_dYt,
            losses_terminal,
            losses_terminal_gradient,
            losses_pinn,
        ) = [], [], [], [], [], [], []

        # Define active loss components
        loss_components = [
            ("Y loss", self.lambda_Y, lambda: np.mean(losses_Y[-K:])),
            ("dY loss", self.lambda_dY, lambda: np.mean(losses_dY[-K:])),
            ("dYt loss", self.lambda_dYt, lambda: np.mean(losses_dYt[-K:])),
            ("T. loss", self.lambda_T, lambda: np.mean(losses_terminal[-K:])),
            ("T.G. loss", self.lambda_TG, lambda: np.mean(losses_terminal_gradient[-K:])),
            ("pinn loss", self.lambda_pinn, lambda: np.mean(losses_pinn[-K:])),
        ]
        active_losses = [
            (name, fn) for name, lambda_, fn in loss_components if lambda_ > 0
        ]

        # Calculate max widths
        for name, _ in active_losses:
            max_widths[name] = max(10, len(name) + 2)
        width = (
            max_widths["epoch"]
            + sum(max_widths[name] for name, _ in active_losses)
            + max_widths["lr"]
            + max_widths["mem"]
            + max_widths["time"]
            + max_widths["eta"]
            + max_widths["status"]
            + 3 * (7 + len(active_losses))
        )

        if self.is_main:
            ### Log training configuration
            logger.log(
                f"Training started at {time.strftime('%Y-%m-%d %H:%M:%S', time.localtime())}"
            )
            logger.log(f"Logging training to {logger.log_path}")
            logger.log("\n+---------------------------+---------------------------+")
            logger.log("| Training Configuration    |                           |")
            logger.log("+---------------------------+---------------------------+")
            logger.log(f"| Epochs                    | {epochs:<25} |")
            logger.log(f"| Learning Rate             | {lr:<25} |")
            logger.log(f"| Adaptive LR               | {'True' if adaptive else 'False':<25} |")
            logger.log(f"| Adaptive Factor           | {self.adaptive_factor:<25} |")
            logger.log(f"| lambda_Y (Y loss)         | {self.lambda_Y:<25} |")
            logger.log(f"| lambda_T (Terminal loss)  | {self.lambda_T:<25} |")
            logger.log(f"| lambda_TG (Gradient loss) | {self.lambda_TG:<25} |")
            logger.log(f"| Batch Size per Epoch      | {self.batch_size * self.world_size:<25} |")
            logger.log(f"| Batch Size per Rank       | {self.batch_size:<25} |")
            logger.log(f"| Architecture              | {self.architecture:<25} |")
            logger.log(f"| Depth                     | {len(self.Y_layers):<25} |")
            logger.log(f"| Width                     | {self.Y_layers[0]:<25} |")
            logger.log(f"| Activation                | {self.activation.__class__.__name__:<25} |")
            logger.log(f"| T                         | {self.T:<25} |")
            logger.log(f"| N                         | {self.N:<25} |")
            logger.log(f"| Supervised                | {'True' if self.supervised else 'False':<25} |")
            logger.log("+---------------------------+---------------------------+\n")

            init_time = time.time()
            start_time = time.time()

            # Print header
            header_parts = [
                f"{'Epoch':>{max_widths['epoch']}}",
                f"{'Total loss':>10}",
            ]
            for name, _ in active_losses:
                header_parts.append(f"{name:>{max_widths[name]}}")
            header_parts += [
                f"{'LR':>{max_widths['lr']}}",
                f"{'Memory [MB]':>{max_widths['mem']}}",
                f"{'Time [s]':>{max_widths['time']}}",
                f"{'ETA':>{max_widths['eta']}}",
                f"{'Status':<{max_widths['status']}}",
            ]
            logger.log(" | ".join(header_parts))
            logger.log("-" * width)

        self.train()
        optimizer = torch.optim.Adam(self.parameters(), lr=lr)
        scheduler = (
            torch.optim.lr_scheduler.ReduceLROnPlateau(
                optimizer, mode="min", factor=self.adaptive_factor, patience=200
            )
            if adaptive
            else torch.optim.lr_scheduler.StepLR(optimizer, step_size=5000, gamma=0.5)
        )

        for epoch in range(1, epochs + 1):
            optimizer.zero_grad()
            t_paths, W_paths = self.fetch_minibatch(self.batch_size)
            loss = self(t_paths, W_paths)
            loss.backward()
            optimizer.step()
            scheduler.step(loss.item() if adaptive else epoch)

            # Reduce losses across all processes if distributed
            Y_loss = self.Y_loss
            dY_loss = self.dY_loss
            dYt_loss = self.dYt_loss
            terminal_loss = self.terminal_loss
            terminal_gradient_loss = self.terminal_gradient_loss
            pinn_loss = self.pinn_loss

            if self.is_distributed:
                dist.reduce(loss, op=dist.ReduceOp.SUM, dst=0)
                dist.reduce(Y_loss, op=dist.ReduceOp.SUM, dst=0)
                dist.reduce(dY_loss, op=dist.ReduceOp.SUM, dst=0)
                dist.reduce(dYt_loss, op=dist.ReduceOp.SUM, dst=0)
                dist.reduce(terminal_loss, op=dist.ReduceOp.SUM, dst=0)
                dist.reduce(terminal_gradient_loss, op=dist.ReduceOp.SUM, dst=0)
                dist.reduce(pinn_loss, op=dist.ReduceOp.SUM, dst=0)

                loss /= self.world_size
                Y_loss /= self.world_size
                dY_loss /= self.world_size
                dYt_loss /= self.world_size
                terminal_loss /= self.world_size
                terminal_gradient_loss /= self.world_size
                pinn_loss /= self.world_size

            if self.is_main:
                losses.append(loss.item())
                losses_Y.append(Y_loss.item())
                losses_dY.append(dY_loss.item())
                losses_dYt.append(dYt_loss.item())
                losses_terminal.append(terminal_loss.item())
                losses_terminal_gradient.append(terminal_gradient_loss.item())
                losses_pinn.append(pinn_loss.item())

                if epoch % K == 0 or epoch == 1:
                    status = ""

                    # Save model if conditions are met
                    if "every" in self.save and (
                        epoch % self.save_n == 0 or epoch == epochs - 1
                    ):
                        status = self._save_model(save_path)

                    if "best" in self.save and np.mean(losses[-K:]) < self.lowest_loss:
                        self.lowest_loss = np.mean(losses[-K:])
                        status = self._save_model(save_path + "_best") + " (best)"

                    # Calculate average time per K epochs and ETA
                    avg_time_per_K = (time.time() - init_time) / (epoch + 1e-8)  # avoid div-by-zero
                    
                    if epoch == 1:
                        eta_str = "N/A"
                    else:
                        eta_seconds = int(avg_time_per_K * (epochs - epoch))
                        eta_minutes_part = eta_seconds // 60
                        eta_seconds_part = eta_seconds % 60
                        eta_str = (
                            f"{eta_minutes_part}m {eta_seconds_part:02d}s"
                            if eta_seconds >= 60
                            else f"{eta_seconds}s"
                        )

                    # Log the current epoch's results
                    elapsed = time.time() - start_time
                    mem_mb = torch.cuda.memory_allocated() / 1e6
                    current_lr = optimizer.param_groups[0]["lr"]

                    row_parts = [
                        f"{epoch:>{max_widths['epoch']}}",
                        f"{np.mean(losses[-K:]):>10.2e}",
                    ]
                    for name, fn in active_losses:
                        row_parts.append(f"{fn():>{max_widths[name]}.2e}")
                    row_parts += [
                        f"{current_lr:>{max_widths['lr']}.2e}",
                        f"{mem_mb:>{max_widths['mem']}.2f}",
                        f"{elapsed:>{max_widths['time']}.2f}",
                        f"{eta_str:>{max_widths['eta']}}",
                        f"{status:<{max_widths['status']}}",
                    ]
                    logger.log(" | ".join(row_parts))
                    start_time = time.time()

        if self.is_main:
            if self.is_distributed:
                dist.barrier()

            logger.log(f"Training completed. Lowest loss: {self.lowest_loss:.6f}. Total time: {time.time() - init_time:.2f} seconds")
            logger.log(f"Model saved to {save_path}.pth")

            # Plotting losses
            plt.figure(figsize=(10, 6))
            plt.plot(losses, label="Total Loss")
            plt.plot(losses_Y, label="Y Loss")
            plt.plot(losses_dY, label="dY Loss")
            plt.plot(losses_dYt, label="dYt Loss")
            plt.plot(losses_terminal, label="Terminal Loss")
            plt.plot(losses_terminal_gradient, label="Terminal Gradient Loss")
            plt.plot(losses_pinn, label="PINN Loss")
            plt.xlabel("Epoch")
            plt.ylabel("Loss")
            plt.title("Training Loss")
            plt.yscale("log")
            plt.legend()
            plt.grid()
            plt.tight_layout()
            if save_dir:
                plt.savefig(f"{save_dir}/loss.png", dpi=300, bbox_inches="tight")
            if plot:
                plt.show()

        return losses<|MERGE_RESOLUTION|>--- conflicted
+++ resolved
@@ -1,4 +1,3 @@
-import logging
 import os
 import time
 from abc import ABC, abstractmethod
@@ -8,7 +7,6 @@
 import torch
 import torch.distributed as dist
 import torch.nn as nn
-from torch.nn.parallel import DistributedDataParallel as DDP
 
 from core.nnets import FCnet, LSTMNet, Resnet, Sine
 from utils.logger import Logger
@@ -26,7 +24,6 @@
         # Data & Batch Settings
         self.batch_size = args.batch_size_per_rank
         self.supervised = args.supervised
-        self.simulate_true = args.simulate_true
 
         # Network Architecture
         self.architecture = args.architecture
@@ -260,9 +257,8 @@
             retain_graph=True,
         )[0]
 
+        # === 1. Compute fbsnn loss ===
         Y_loss = 0.0
-
-        # === 1. Compute fbsnn loss ===
         for n in range(self.N):
             t1 = t_paths[:, n + 1, :]
             W1 = W_paths[:, n + 1, :]
@@ -289,12 +285,14 @@
 
             t0, W0, y0, Y0, dY0 = t1, W1, y1, Y1, dY1
 
+        self.Y_loss = self.lambda_Y * Y_loss.detach()
+
         # === 2. Terminal supervision ===
         terminal_loss, terminal_gradient_loss = 0.0, 0.0
         if self.lambda_T > 0:
             YT = self.Y_net(t1, y1)
             terminal_loss = torch.sum(torch.pow(YT - self.terminal_cost(y1), 2))
-            self.terminal_loss = self.lambda_T * terminal_loss.detach().item()
+            self.terminal_loss = self.lambda_T * terminal_loss.detach()
         if self.lambda_TG > 0:
             dYT = torch.autograd.grad(
                 YT, 
@@ -303,7 +301,7 @@
                 create_graph=True
             )[0]
             terminal_gradient_loss = torch.sum(torch.pow(dYT - self.terminal_cost_grad(y1), 2))
-            self.terminal_gradient_loss = self.lambda_TG * terminal_gradient_loss.detach().item()
+            self.terminal_gradient_loss = self.lambda_TG * terminal_gradient_loss.detach()
 
         # === 3. Optional physics-based loss ===
         t_traj = torch.cat(t_traj, dim=0).requires_grad_(True)            # shape: [N * batch_size, 1]
@@ -318,11 +316,7 @@
                     y_i = y_traj[idx].detach().clone().requires_grad_(True)
                     V_i = self.Y_net(t_i, y_i)
                     pinn_loss += self.physics_loss(t_i, y_i, V_i)
-                self.pinn_loss = self.lambda_pinn * pinn_loss.detach().item()
-
-        self.Y_loss = self.lambda_Y * Y_loss.detach().item()
-        self.terminal_loss = self.lambda_T * terminal_loss.detach().item()
-        self.terminal_gradient_loss = self.lambda_TG * terminal_gradient_loss.detach().item()
+                self.pinn_loss = self.lambda_pinn * pinn_loss.detach()
 
         return (
             self.lambda_Y * Y_loss
@@ -331,7 +325,6 @@
         )
 
     def forward_supervised(self, t_paths, W_paths):
-        self.Y_net.eval()
         batch_size = self.batch_size
         device = self.device
         y0 = self.y0.repeat(batch_size, 1).to(device)
@@ -373,23 +366,20 @@
         dY_loss, dYt_loss = 0.0, 0.0
         if self.lambda_dY > 0:
             dV_target = torch.autograd.grad(
-                V_target, 
-                y_traj, 
+                V_target,
+                y_traj,
                 grad_outputs=torch.ones_like(V_target),
-                create_graph=False, 
-                retain_graph=True
+                create_graph=False,
+                retain_graph=True,
             )[0]
             dV_pred = torch.autograd.grad(
-                V_pred, 
-                y_traj, 
+                V_pred,
+                y_traj,
                 grad_outputs=torch.ones_like(V_pred),
                 create_graph=True
             )[0]
             dY_loss = torch.sum(torch.pow(dV_pred - dV_target, 2))
-<<<<<<< HEAD
-=======
             self.dY_loss = self.lambda_dY * dY_loss.detach()
->>>>>>> fe016d3d
 
         if self.lambda_dYt > 0:
             dV_target_t = torch.autograd.grad(
@@ -406,17 +396,14 @@
                 create_graph=True
             )[0]
             dYt_loss = torch.sum(torch.pow(dV_pred_t - dV_target_t, 2))
-<<<<<<< HEAD
-=======
             self.dYt_loss = self.lambda_dYt * dYt_loss.detach()
->>>>>>> fe016d3d
 
         # === Terminal supervision ===
         terminal_loss, terminal_gradient_loss = 0.0, 0.0
         if self.lambda_T > 0:
             YT = self.Y_net(t1, y1)
             terminal_loss = torch.sum(torch.pow(YT - self.terminal_cost(y1), 2))
-            self.terminal_loss = self.lambda_T * terminal_loss.detach().item()
+            self.terminal_loss = self.lambda_T * terminal_loss.detach()
         if self.lambda_TG > 0:
             dYT = torch.autograd.grad(
                 YT, 
@@ -425,7 +412,7 @@
                 create_graph=True
             )[0]
             terminal_gradient_loss = torch.sum(torch.pow(dYT - self.terminal_cost_grad(y1), 2))
-            self.terminal_gradient_loss = self.lambda_TG * terminal_gradient_loss.detach().item()
+            self.terminal_gradient_loss = self.lambda_TG * terminal_gradient_loss.detach()
 
         # === Optional physics-based loss ===
         pinn_loss = 0.0
@@ -438,17 +425,7 @@
                     V_i = self.Y_net(t_i, y_i)
                     pinn_loss += self.physics_loss(t_i, y_i, V_i)
                 pinn_loss /= self.N
-                self.pinn_loss = self.lambda_pinn * pinn_loss.detach().item()
-
-        # === 5. Log losses ===
-        if self.lambda_Y > 0:
-            self.Y_loss = self.lambda_Y * Y_loss.detach().item()
-        if self.lambda_dY > 0:
-            self.dY_loss = self.lambda_dY * dY_loss.detach().item()
-        if self.lambda_dYt > 0:
-            self.dYt_loss = self.lambda_dYt * dYt_loss.detach().item()
-
-        self.Y_net.train()
+                self.pinn_loss = self.lambda_pinn * pinn_loss.detach()
 
         return (
             self.lambda_Y * Y_loss
@@ -461,7 +438,6 @@
 
     def simulate_paths(self, n_sim=5, seed=42, y0_single=None):
         torch.manual_seed(seed)
-        self.eval()
 
         y0 = (
             y0_single.repeat(n_sim, 1)
@@ -487,13 +463,9 @@
 
             # Predict Y and compute control
             Y_learned = self.Y_net(t_tensor, y_learned)
-<<<<<<< HEAD
-            q_learned = self.optimal_control(t_tensor, y_learned, Y_learned, create_graph=False)
-=======
             q_learned = self.optimal_control(
                 t_tensor, y_learned, Y_learned, create_graph=False
             )
->>>>>>> fe016d3d
             if self.analytical_known:
                 Y_true = self.value_function_analytic(t_tensor, y_analytic)
                 q_true = self.optimal_control(
@@ -518,25 +490,16 @@
                 t_scalar += self.dt
 
         return torch.linspace(0, self.T, self.N + 1).cpu().numpy(), {
-<<<<<<< HEAD
             "y": np.stack(y_learned_traj),
             "q": np.stack(q_learned_traj),
             "Y": np.stack(Y_learned_traj),
-=======
-            "y_learned": np.stack(y_learned_traj),
-            "q_learned": np.stack(q_learned_traj),
-            "Y_learned": np.stack(Y_learned_traj),
->>>>>>> fe016d3d
             "y_true": np.stack(y_true_traj) if self.analytical_known else None,
             "q_true": np.stack(q_true_traj) if self.analytical_known else None,
             "Y_true": np.stack(Y_true_traj) if self.analytical_known else None
         }
     
     def _save_model(self, save_path):
-        if isinstance(self, DDP):
-            state_dict = self.module.state_dict()
-        else:
-            state_dict = self.state_dict()
+        state_dict = self.state_dict()
 
         try:
             torch.save(state_dict, save_path + ".pth")
@@ -554,50 +517,12 @@
         plot=True,
         adaptive=True,
         save_dir=None,
+        logger=None,
     ):
 
-        self.device = next(self.parameters()).device
-        optimizer = torch.optim.Adam(self.parameters(), lr=lr)
-
-        scheduler = (
-            torch.optim.lr_scheduler.ReduceLROnPlateau(
-                optimizer, mode="min", factor=0.80, patience=200
-            )
-            if adaptive
-            else torch.optim.lr_scheduler.StepLR(optimizer, step_size=5000, gamma=0.5)
-        )
-
-        (
-            losses,
-            losses_Y,
-            losses_dY,
-            losses_dYt,
-            losses_terminal,
-            losses_terminal_gradient,
-            losses_pinn,
-        ) = [], [], [], [], [], [], []
-        self.train()
-
         # Prepare save directory and logging
-        if self.is_main:
-            save_path = os.path.join(save_dir, "model")
-            log_file = os.path.join(save_dir, "training.log")
-            logging.basicConfig(
-                filename=log_file,
-                filemode="w",
-                level=logging.INFO,
-                format="%(message)s",
-            )
-            logger = logging.getLogger()
-        else:
-            logger = None
-
-        # Logging function
-        def log(msg):
-            if self.is_main:
-                if verbose:
-                    print(msg)
-                logger.info(msg)
+        save_path = os.path.join(save_dir, "model")
+        logger = logger if logger is not None else Logger(save_dir, is_main=self.is_main, verbose=verbose, filename="training.log")
         
         # Dynamic width calculation based on loss components
         max_widths = {
